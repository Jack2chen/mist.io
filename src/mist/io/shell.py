--- conflicted
+++ resolved
@@ -249,11 +249,7 @@
         except me.DoesNotExist:
             machine = Machine(cloud=cloud, machine_id=machine_id)
         if key_id:
-<<<<<<< HEAD
-            keys = [Keypair.objects.get(owner=user, id=key_id, deleted=None)]
-=======
-            keys = [Key.objects.get(owner=user, id=key_id)]
->>>>>>> 08ebfb66
+            keys = [Key.objects.get(owner=user, id=key_id, deleted=None)]
         else:
             keys = [key_assoc.keypair
                     for key_assoc in machine.key_associations
