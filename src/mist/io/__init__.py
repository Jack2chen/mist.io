"""Routes and wsgi app creation"""


import yaml
import logging
import os
import json
import requests


from pyramid.config import Configurator


from mist.io.resources import Root
import mist.io.config


log = logging.getLogger(__name__)


def main(global_config, **settings):
    """This function returns a Pyramid WSGI application."""
    if not settings.keys():
        settings = global_config

    settings = {}
    from mist.io.model import User

    # migrate settings.yaml to db.yaml
    try:
        with open('settings.yaml', 'r') as config_file:
            log.info("Found settings.yaml, migrating...")
            data = config_file.read()
            with open('db.yaml', 'w') as db_file:
                db_file.write(data)
        os.rename('settings.yaml', 'settings.yaml.backup')
        user = User()
        with user.lock_n_load():
            for key in ['core_uri', 'js_build', 'js_log_level']:
                if key in user._dict:
                    del user._dict[key]
            user.save()

        from mist.io.model import Machine
        with user.lock_n_load():
            for backend in user.backends.values():
                if 'list_of_machines' in backend._dict:
                    list_of_machines = backend._dict['list_of_machines']
                    for old_machine in list_of_machines:
                        machine_id = old_machine.get('id')
                        machine_hostname = old_machine.get('hostname')
                        print ("Migrating %s(%s) for user %s" %
                               (machine_id, machine_hostname, user.email))
                        if not machine_id or not machine_hostname:
                            print " *** ERROR MIGRATING, SKIPPING *** "
                            continue
                        if machine_id not in backend.machines:
                            backend.machines[machine_id] = Machine()
                        machine = backend.machines[machine_id]
                        machine.dns_name = machine_hostname
                        machine.public_ips.append(machine_hostname)
                        machine.name = machine_hostname
                    del backend._dict['list_of_machines']
            user.save()
    except IOError as exc:
        # settings.yaml doesn't exist, continue
        pass

    user = User()   # this automatically loads from db.yaml
    # try to authenticate with mist.io service if email,password are available
    if user.email and user.password:
        payload = {'email': user.email, 'password': user.password}
        ret = requests.post(mist.io.config.CORE_URI + '/auth',
                            params=payload, verify=False)
        if ret.status_code == 200:
            log.info("Succesfully authenticated to mist.io service.")
            settings['auth'] = True
            ret = json.loads(ret.content)
            settings['current_plan'] = ret.get('current_plan', {})
            settings['auth_key'] = ret.get('auth_key', '')
            ## # FIXME: do we really need the following params?
            ## user_details = ret.get('user_details', {})
            ## settings['user']['name'] = user_details.get('name', '')
            ## settings['user']['company_name'] = user_details.get('company_name', '')
            ## settings['user']['country'] = user_details.get('country', '')
            ## settings['user']['number_of_servers'] = user_details.get('number_of_servers', '')
            ## settings['user']['number_of_people'] = user_details.get('number_of_people', '')
        else:
            log.error("Error authenticating to mist.io service. %d: %s", ret.status_code, ret.text)
            settings['auth'] = False

    config = Configurator(root_factory=Root, settings=settings)
    config.add_static_view('resources', 'mist.io:static')
    config.include(add_routes)
    config.scan()
    app = config.make_wsgi_app()

    return app


def add_routes(config):
    """This function defines pyramid routes.

    Takes a Configurator instance as argument and changes it's configuration.
    Any return value is ignored. This was put in a separate function so that it
    can easily be imported and extended upon.
    Just use: config.include(add_routes)

    """

    config.add_route('home', '/')
    config.add_route('providers', '/providers')
    config.add_route('backends', '/backends')
    config.add_route('backend_action', '/backends/{backend}')

    config.add_route('machines', '/backends/{backend}/machines')
    config.add_route('machine', '/backends/{backend}/machines/{machine}')
    config.add_route('machine_metadata',
                     '/backends/{backend}/machines/{machine}/metadata')
    config.add_route('probe', '/backends/{backend}/machines/{machine}/probe')
    config.add_route('shell', '/backends/{backend}/machines/{machine}/shell')

    config.add_route('monitoring', '/monitoring')
    config.add_route('update_monitoring',
                     '/backends/{backend}/machines/{machine}/monitoring')
    config.add_route('stats', '/backends/{backend}/machines/{machine}/stats')
    config.add_route('loadavg',
                     '/backends/{backend}/machines/{machine}/loadavg.png')

    config.add_route('images', '/backends/{backend}/images')
    config.add_route('image', '/backends/{backend}/images/{image}')
    config.add_route('sizes', '/backends/{backend}/sizes')
    config.add_route('locations', '/backends/{backend}/locations')

    config.add_route('keys', '/keys')
    config.add_route('key_action', '/keys/{key}')
<<<<<<< HEAD
    config.add_route('key_pub', '/keys/{key}/public')
    config.add_route('key_priv', '/keys/{key}/private')
    config.add_route('key_association', '/backends/{backend}/machines/{machine}/keys/{key}')
    
=======
    config.add_route('key_association',
                     '/backends/{backend}/machines/{machine}/keys/{key}')

>>>>>>> 58d82c49
    config.add_route('rules', '/rules')
    config.add_route('rule', '/rules/{rule}')
    config.add_route('check_auth', '/auth')
    config.add_route('account', '/account')<|MERGE_RESOLUTION|>--- conflicted
+++ resolved
@@ -134,16 +134,9 @@
 
     config.add_route('keys', '/keys')
     config.add_route('key_action', '/keys/{key}')
-<<<<<<< HEAD
-    config.add_route('key_pub', '/keys/{key}/public')
-    config.add_route('key_priv', '/keys/{key}/private')
-    config.add_route('key_association', '/backends/{backend}/machines/{machine}/keys/{key}')
-    
-=======
     config.add_route('key_association',
                      '/backends/{backend}/machines/{machine}/keys/{key}')
 
->>>>>>> 58d82c49
     config.add_route('rules', '/rules')
     config.add_route('rule', '/rules/{rule}')
     config.add_route('check_auth', '/auth')
