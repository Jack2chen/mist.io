--- conflicted
+++ resolved
@@ -178,22 +178,6 @@
         }); 
         
         App.MachineRoute = Ember.Route.extend({
-<<<<<<< HEAD
-          // Ember.js mindfuck warning
-          redirect: function(){
-              // redirect if the user visited the URL directly
-              if (this.target != undefined){
-                  window.location.replace(window.location.href.split('#')[0]+ '#machines');
-                  window.location.reload();
-              }
-          },
-          model: function(){
-              // set redirect target if the user visits directly the URL
-              this.target = 'machines';
-          }
-        });
-
-=======
             activate: function() {
                 Ember.run.next(function() {
                     document.title = 'mist.io - ' + Mist.getMachineIdByUrl();
@@ -228,7 +212,6 @@
             }        
         });   
         
->>>>>>> 215f6ed3
         App.KeysRoute = Ember.Route.extend({
             activate: function() {
                 document.title = 'mist.io - Keys';
@@ -252,11 +235,7 @@
                 Mist.keysController.set('singleKeyRequest', Mist.getKeyNameByUrl());
             },
 
-<<<<<<< HEAD
-            model: function(){
-=======
             model: function() {
->>>>>>> 215f6ed3
                 if (Mist.keysController.loadingKeys) {
                     $('#single-key-loader').fadeIn();
                     return {
@@ -271,12 +250,7 @@
             }
         });
 
-<<<<<<< HEAD
         App.isScrolledToBottom = function() {
-=======
-            // we check if we are at the bottom of the page
-        App.isScrolledToBottom = function(){
->>>>>>> 215f6ed3
             var distanceToViewportTop = (
                 $(document).height() - $(window).height());
             var viewPortTop = $(document).scrollTop();
@@ -288,22 +262,15 @@
             }
         
             return (viewPortTop - distanceToViewportTop === 0);
-<<<<<<< HEAD
         };  
-=======
-        };
->>>>>>> 215f6ed3
 
         App.getKeyNameByUrl = function() {
             return window.location.href.split('/')[5];
         };
-<<<<<<< HEAD
-=======
 
         App.getMachineIdByUrl = function() {
             return window.location.href.split('/')[5];
         };
->>>>>>> 215f6ed3
 
         App.SingleMachineView = SingleMachineView;
         App.MachineListView = MachineListView;
