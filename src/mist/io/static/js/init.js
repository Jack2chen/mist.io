--- conflicted
+++ resolved
@@ -65,11 +65,7 @@
     App.set('authenticated', AUTH || IS_CORE);
     App.set('email', EMAIL);
     App.set('password', '');
-<<<<<<< HEAD
-    App.set('org_create', ORG_CREATE);
-=======
     App.set('organization', ORGANIZATION);
->>>>>>> abe868a5
     App.set('isClientMobile', (/iPhone|iPod|iPad|Android|BlackBerry|Windows Phone/)
         .test(navigator.userAgent)
     );
@@ -362,36 +358,61 @@
         //  TODO: This is a temporary ajax-request to get the scripts.
         //  It should be converted into a "list_scripts" socket handler
         //  as soon as the cloud supports it
-        Mist.ajax.GET('/org').success(function(organization) {
-            if (organization.hasOwnProperty("id")) {
-                teams = [];
-                Mist.set('organization', organization);
-                organization.teams.forEach(function(team) {
-                    team.organization = {
-                        id: organization.id,
-                        name: organization.name
-                    };
-
-                    var members = organization.members.filter(function(member) {
-                        return team.members.indexOf(member.id) > -1;
-                    });
-                    team.members = members;
-                    teams.pushObject(team);
-                });
-
-                Mist.organizationsController.load({
-                    id: organization.id,
-                    name: organization.name
-                });
-            }
-
-            Mist.teamsController.setModel(teams);
-        });
+        // Mist.ajax.GET('/org').success(function(organization) {
+        //     if (organization.hasOwnProperty("id")) {
+        //         teams = [];
+        //         Mist.set('organization', organization);
+        //         organization.teams.forEach(function(team) {
+        //             team.organization = {
+        //                 id: organization.id,
+        //                 name: organization.name
+        //             };
+        //
+        //             var members = organization.members.filter(function(member) {
+        //                 return team.members.indexOf(member.id) > -1;
+        //             });
+        //             team.members = members;
+        //             teams.pushObject(team);
+        //         });
+        //
+        //         Mist.organizationsController.load({
+        //             id: organization.id,
+        //             name: organization.name
+        //         });
+        //     }
+        //
+        //     Mist.teamsController.setModel(teams);
+        // });
         Mist.ajax.GET('/scripts').success(function(scripts) {
             Mist.scriptsController.setModel(scripts);
         });
     }
 
+    // Fast implementation for teams modelling
+    var organization = Mist.organization, teams = [];
+    if (organization) {
+        organization.teams.forEach(function(team) {
+            team.organization = {
+                id: organization.id,
+                name: organization.name
+            };
+
+            var members = organization.members.filter(function(member) {
+                return team.members.indexOf(member.id) > -1;
+            });
+            team.members = members;
+            teams.pushObject(team);
+        });
+    }
+
+    if (organization) {
+        Mist.organizationsController.load({
+            id: organization.id,
+            name: organization.name
+        });
+    }
+
+    Mist.teamsController.setModel(teams);
     // Fast implementation for teams modelling
 
     socket
