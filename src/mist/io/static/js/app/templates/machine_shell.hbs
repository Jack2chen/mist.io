--- conflicted
+++ resolved
@@ -7,12 +7,8 @@
 
     <div data-role="content" data-theme="b">
         <div id="shell-return"></div>
-<<<<<<< HEAD
-        <a id="shell-back" class="ui-btn ui-btn-a ui-shadow ui-corner-all"
+
+        <a id="shell-back" class="ui-btn ui-btn-a ui-shadow ui-corner-all ui-caps"
             {{action "backClicked" target=view}}>Back</a>
-=======
-        <a id="shell-back" class="ui-btn ui-btn-a ui-shadow ui-corner-all ui-caps"
-            {{action "backClicked" target="view"}}>Back</a>
->>>>>>> 35c0b67c
     </div>
 </div>