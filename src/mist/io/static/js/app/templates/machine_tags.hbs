<div id="machine-tags-popup"
     class="large-popup"
     data-role="popup"
     data-overlay-theme="b"
     data-transition="flip">

     <div class="ui-header ui-bar-b ui-caps">
         <h1 class="ui-title">Manage Tags</h1>

         <a href="javascript:void(0)" class="close" {{action "backClicked" target=view}}>&#10005;</a>
     </div>

    <div data-role="content" data-theme="a">

        <form {{action "addClicked" on="submit" target=view}}>
            {{#each Mist.machineTagsController.newTags as |tag|}}
                {{component "machine-tags-list-item" tag=tag}}
            {{/each}}

            {{#if Mist.machineTagsController.addingTag}}
                <div class="ajax-loader"></div>
            {{/if}}

            {{#if Mist.machineTagsController.deletingTag}}
                <div class="ajax-loader"></div>
            {{/if}}

<<<<<<< HEAD
            <a class="ui-btn ui-caps back" {{action "addItem" target=view}}>Add Item</a>
=======
            <a id="add-tag-item" class="ui-btn ui-caps back" {{action "addItem" target=view}}>Add Item</a>
>>>>>>> 5195bd57
            <button type="submit" id="add-tag-ok" class="ui-btn ui-btn-d ui-shadow ui-caps">Save Tags</button>
        </form>

    </div>

</div><|MERGE_RESOLUTION|>--- conflicted
+++ resolved
@@ -25,11 +25,7 @@
                 <div class="ajax-loader"></div>
             {{/if}}
 
-<<<<<<< HEAD
-            <a class="ui-btn ui-caps back" {{action "addItem" target=view}}>Add Item</a>
-=======
             <a id="add-tag-item" class="ui-btn ui-caps back" {{action "addItem" target=view}}>Add Item</a>
->>>>>>> 5195bd57
             <button type="submit" id="add-tag-ok" class="ui-btn ui-btn-d ui-shadow ui-caps">Save Tags</button>
         </form>
 
