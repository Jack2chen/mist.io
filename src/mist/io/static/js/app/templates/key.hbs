--- conflicted
+++ resolved
@@ -83,19 +83,11 @@
 
     <div class="dual-action-footer" data-role="footer" data-theme="b">
         <table><tbody><tr><td>
-<<<<<<< HEAD
-            <a class="ui-btn ui-icon-edit ui-btn-icon-left ui-caps ui-corner-all"
+            <a class="ui-btn icon-edit ui-btn-icon-right ui-caps"
                 {{action "renameClicked" target=view}}>Rename</a>
         </td><td>
-            <a class="ui-btn ui-icon-delete ui-btn-icon-left ui-caps ui-corner-all"
+            <a class="ui-btn icon-xx ui-btn-icon-right ui-caps"
                 {{action "deleteClicked" target=view}}>Delete</a>
-=======
-            <a class="ui-btn icon-edit ui-btn-icon-right ui-caps"
-                {{action "renameClicked" target="view"}}>Rename</a>
-        </td><td>
-            <a class="ui-btn icon-xx ui-btn-icon-right ui-caps"
-                {{action "deleteClicked" target="view"}}>Delete</a>
->>>>>>> 30681af0
         </td></tr></tbody></table>
     </div>
 
