<div id="single-script-page" data-role="page" class="ui-page-active">

    <div data-role="header" data-theme="b">

        <a href="#/scripts" class="responsive-button ui-btn-left ui-btn ui-icon-arrow-l
            ui-btn-icon-left ui-shadow ui-corner-all">Scripts</a>

        <h1>{{name}}</h1>

        {{view "userMenu"}}

    </div>

    <div data-role="content" data-theme="a">

        {{#if Mist.scriptsController.loading}}
            <div class="ajax-loader"></div>
        {{/if}}

        <a id="run-script-btn"
<<<<<<< HEAD
           class="responsive-btn ui-btn ui-btn-d ui-btn-icon-right ui-icon-plus ui-corner-all ui-shadow"
           {{action "runClicked" target=view}}>Run</a>
=======
           class="responsive-button ui-btn ui-btn-d ui-btn-icon-right ui-icon-plus ui-corner-all ui-shadow"
           {{action "runClicked" target="view"}}>Run</a>
>>>>>>> 35c0b67c

       <div data-role="collapsible" data-collapsed="false">

           <h4>Basic Info</h4>

           <table class="info-table">
           <tbody>
             {{#if description}}
                 <tr>
                     <td>Description</td>
                     <td>{{description}}</td>
                 </tr>
             {{/if}}
               <tr>
                   <td>Type</td>
                   <td>{{type}}</td>
               </tr>
               {{#if entrypoint}}
                   <tr>
                       <td>Entry Point</td>
                       <td>{{entrypoint}}</td>
                   </tr>
               {{/if}}
               {{#if view.isInline}}
               <tr>
                   <td>Script</td>
                   <td><div class="command-container">{{script}}</div></td>
               </tr>
               {{else}}
               <tr>
                   <td>Url</td>
                   <td>{{script}}</td>
               </tr>
               {{/if}}
           </tbody>
           </table>
       </div>

       <div data-role="collapsible" data-collapsed="false">

           <h4>Logs</h4>

           {{view "scriptLogList"}}

       </div>

        <div class="large-padding"></div>

    </div>

    {{view "dialog"}}

    {{view "scriptRun"}}

    {{view "scriptEdit"}}

    <div class="dual-action-footer" data-role="footer" data-theme="b">
        <div class="ui-grid-a">
            <div class="ui-block-a">
                <a class="ui-btn ui-btn-icon-left ui-icon-edit"
                    {{action "renameClicked" target=view}}>Rename</a>
            </div>
            <div class="ui-block-b">
                <a class="ui-btn ui-btn-icon-left ui-icon-delete"
                    {{action "deleteClicked" target=view}}>Delete</a>
            </div>
        </div>
    </div>

</div><|MERGE_RESOLUTION|>--- conflicted
+++ resolved
@@ -18,13 +18,8 @@
         {{/if}}
 
         <a id="run-script-btn"
-<<<<<<< HEAD
-           class="responsive-btn ui-btn ui-btn-d ui-btn-icon-right ui-icon-plus ui-corner-all ui-shadow"
+           class="responsive-button ui-btn ui-btn-d ui-btn-icon-right ui-icon-plus ui-corner-all ui-shadow"
            {{action "runClicked" target=view}}>Run</a>
-=======
-           class="responsive-button ui-btn ui-btn-d ui-btn-icon-right ui-icon-plus ui-corner-all ui-shadow"
-           {{action "runClicked" target="view"}}>Run</a>
->>>>>>> 35c0b67c
 
        <div data-role="collapsible" data-collapsed="false">
 
