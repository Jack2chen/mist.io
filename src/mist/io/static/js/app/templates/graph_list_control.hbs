<div id="graph-list-control">

    <div id="history-control" class="ui-mini">

<<<<<<< HEAD
        <!--
            Back Button
        -->
        <a id="history-control-back"
            class="time
                ui-btn
                ui-mini
                ui-corner-all
                ui-btn-inline
                ui-btn-icon-notext
                ui-icon-arrow-l"
            {{action "backClicked" target="view.actionProxy"}}>
        </a>

        <div id="time-window-control" class="ui-mini">
            <select data-inline="true" data-shadow="false" data-mini="true"
                {{action "timeWindowChanged" on="change" target="view.actionProxy"}}>
                    <option value="minutes" selected='true'>last 10 mins</option>
                    <option value="hour">last hour</option>
                    <option value="day">last day</option>
                    <option value="week">last week</option>
                    <option value="month">last month</option>
                    <option value="ft">from / to</option>
            </select>
        </div>

        <!--
            Stream Toggle
        -->
        {{#if Mist.graphsController.stream.isStreaming}}
            <!--a id="history-control-stream"
                class="ui-btn
                    ui-mini
                    ui-btn-b
                    ui-corner-all
                    ui-btn-inline"
                {{action "pauseClicked" target="view.actionProxy"}}>
                    Pause
            </a-->
        {{else}}

            <!--
                Forward Button
            -->
            <a id="history-control-forward"
                class="time
                    ui-btn
                    ui-mini
                    ui-corner-all
                    ui-btn-inline
                    ui-btn-icon-notext
                    ui-icon-arrow-r"
                {{action "forwardClicked" target="view.actionProxy"}}>
            </a>
        {{/if}}

=======
        <div id="time-window-control" class="ui-mini">
            <select data-inline="true" data-shadow="false" data-mini="true"
                {{action "timeWindowChanged" on="change" target="view.actionProxy"}}>
                    <option value="minutes" selected='true'>last 10 minutes</option>
                    <option value="hour">last 1 hour</option>
                    <option value="day">last 1 day</option>
                    <option value="week">last 1 week</option>
                    <option value="month">last 1 month</option>
                    <option value="range">Range</option>
            </select>
        </div>
    </div>

    <!--
        Pick Range Popup
    -->

    <div id="pick-range-screen"
        class="ui-popup-screen ui-screen-hidden">
    </div>
    <div id="pick-range-popup"
        class="flip
            ui-popup-container
            ui-popup-hidden
            ui-popup-truncate">
        <div id="pick-range"
            class="small-popup
                ui-popup
                ui-body-inherit
                ui-overlay-shadow
                ui-corner-all"
            data-role="popup"
            data-enhanced="true"
            data-position-to="origin"
            data-transition="flip">

            <div class="ui-header ui-bar-b" role="banner">
                <h1 class="ui-title">Select Range</h1>
            </div>
            <div class="ui-content ui-body-a" role="main">
                <label>From</label>
                {{view Mist.TextField
                    id="range-start"
                    placeholder="range start"}}
                <label>To</label>
                {{view Mist.TextField
                    id="range-stop"
                    placeholder="range stop"}}
                <div class="ok-cancel
                        ui-controlgroup
                        ui-controlgroup-horizontal
                        ui-group-theme-a
                        ui-corner-all"
                    data-role="controlgroup"
                    data-type="horizontal">

                    <a class="ui-btn"
                        {{action "rangeBackClicked" target="view.actionProxy"}}>
                            Back
                    </a>
                    <a id="key-add-ok" class="ui-btn ui-btn-d"
                        {{action "rangeOkClicked" target="view.actionProxy"}}>
                            OK
                    </a>
                </div>
            </div>
        </div>
>>>>>>> c5e646a0
    </div>

</div><|MERGE_RESOLUTION|>--- conflicted
+++ resolved
@@ -1,22 +1,6 @@
 <div id="graph-list-control">
 
     <div id="history-control" class="ui-mini">
-
-<<<<<<< HEAD
-        <!--
-            Back Button
-        -->
-        <a id="history-control-back"
-            class="time
-                ui-btn
-                ui-mini
-                ui-corner-all
-                ui-btn-inline
-                ui-btn-icon-notext
-                ui-icon-arrow-l"
-            {{action "backClicked" target="view.actionProxy"}}>
-        </a>
-
         <div id="time-window-control" class="ui-mini">
             <select data-inline="true" data-shadow="false" data-mini="true"
                 {{action "timeWindowChanged" on="change" target="view.actionProxy"}}>
@@ -25,50 +9,7 @@
                     <option value="day">last day</option>
                     <option value="week">last week</option>
                     <option value="month">last month</option>
-                    <option value="ft">from / to</option>
-            </select>
-        </div>
-
-        <!--
-            Stream Toggle
-        -->
-        {{#if Mist.graphsController.stream.isStreaming}}
-            <!--a id="history-control-stream"
-                class="ui-btn
-                    ui-mini
-                    ui-btn-b
-                    ui-corner-all
-                    ui-btn-inline"
-                {{action "pauseClicked" target="view.actionProxy"}}>
-                    Pause
-            </a-->
-        {{else}}
-
-            <!--
-                Forward Button
-            -->
-            <a id="history-control-forward"
-                class="time
-                    ui-btn
-                    ui-mini
-                    ui-corner-all
-                    ui-btn-inline
-                    ui-btn-icon-notext
-                    ui-icon-arrow-r"
-                {{action "forwardClicked" target="view.actionProxy"}}>
-            </a>
-        {{/if}}
-
-=======
-        <div id="time-window-control" class="ui-mini">
-            <select data-inline="true" data-shadow="false" data-mini="true"
-                {{action "timeWindowChanged" on="change" target="view.actionProxy"}}>
-                    <option value="minutes" selected='true'>last 10 minutes</option>
-                    <option value="hour">last 1 hour</option>
-                    <option value="day">last 1 day</option>
-                    <option value="week">last 1 week</option>
-                    <option value="month">last 1 month</option>
-                    <option value="range">Range</option>
+                    <option value="range">from / to</option>
             </select>
         </div>
     </div>
@@ -80,54 +21,54 @@
     <div id="pick-range-screen"
         class="ui-popup-screen ui-screen-hidden">
     </div>
-    <div id="pick-range-popup"
-        class="flip
-            ui-popup-container
-            ui-popup-hidden
-            ui-popup-truncate">
-        <div id="pick-range"
-            class="small-popup
-                ui-popup
-                ui-body-inherit
-                ui-overlay-shadow
-                ui-corner-all"
-            data-role="popup"
-            data-enhanced="true"
-            data-position-to="origin"
-            data-transition="flip">
+    <div>
+        <div id="pick-range-popup"
+            class="flip
+                ui-popup-container
+                ui-popup-hidden
+                ui-popup-truncate">
+            <div id="pick-range"
+                class="small-popup
+                    ui-popup
+                    ui-body-inherit
+                    ui-overlay-shadow
+                    ui-corner-all"
+                data-role="popup"
+                data-enhanced="true"
+                data-position-to="origin"
+                data-transition="flip">
 
-            <div class="ui-header ui-bar-b" role="banner">
-                <h1 class="ui-title">Select Range</h1>
-            </div>
-            <div class="ui-content ui-body-a" role="main">
-                <label>From</label>
-                {{view Mist.TextField
-                    id="range-start"
-                    placeholder="range start"}}
-                <label>To</label>
-                {{view Mist.TextField
-                    id="range-stop"
-                    placeholder="range stop"}}
-                <div class="ok-cancel
-                        ui-controlgroup
-                        ui-controlgroup-horizontal
-                        ui-group-theme-a
-                        ui-corner-all"
-                    data-role="controlgroup"
-                    data-type="horizontal">
+                <div class="ui-header ui-bar-b" role="banner">
+                    <h1 class="ui-title">Select Range</h1>
+                </div>
+                <div class="ui-content ui-body-a" role="main">
+                    <label>From</label>
+                    {{view Mist.TextField
+                        id="range-start"
+                        placeholder="range start"}}
+                    <label>To</label>
+                    {{view Mist.TextField
+                        id="range-stop"
+                        placeholder="range stop"}}
+                    <div class="ok-cancel
+                            ui-controlgroup
+                            ui-controlgroup-horizontal
+                            ui-group-theme-a
+                            ui-corner-all"
+                        data-role="controlgroup"
+                        data-type="horizontal">
 
-                    <a class="ui-btn"
-                        {{action "rangeBackClicked" target="view.actionProxy"}}>
-                            Back
-                    </a>
-                    <a id="key-add-ok" class="ui-btn ui-btn-d"
-                        {{action "rangeOkClicked" target="view.actionProxy"}}>
-                            OK
-                    </a>
+                        <a class="ui-btn"
+                            {{action "rangeBackClicked" target="view.actionProxy"}}>
+                                Back
+                        </a>
+                        <a id="key-add-ok" class="ui-btn ui-btn-d"
+                            {{action "rangeOkClicked" target="view.actionProxy"}}>
+                                OK
+                        </a>
+                    </div>
                 </div>
             </div>
         </div>
->>>>>>> c5e646a0
     </div>
-
 </div>