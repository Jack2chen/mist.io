define('app/views/home', ['app/views/mistscreen', 'app/models/graph'],
    //
    //  Home View
    //
    //  @returns Class
    //
    function (MistScreen, Graph) {

        'use strict';

        return MistScreen.extend({


            //
            //
            //  Initialization
            //
            //


            load: function () {
                Ember.run.next(this, function () {
                    this.checkedMonitoringObserver();
                });
                Mist.backendsController.on('onMachineListChange', this,
                    'checkedMonitoringObserver');
            }.on('didInsertElement'),


            unload: function () {
                Mist.graphsController.close();
                Mist.backendsController.off('onMachineListChange', this,
                    'checkedMonitoringObserver');
            }.on('willDestroyElement'),


            //
            //
            //  Actions
            //
            //


            actions: {

                addBackend: function () {
                    Mist.backendAddController.open();
                }
            },


            //
            //
            //  Methods
            //
            //

            showGraphs: function () {

                if (Mist.graphsController.isOpen)
                    return;
                if ( ! Mist.monitored_machines )
<<<<<<< HEAD
                   return;
=======
                    return;
>>>>>>> 53bb5599

                var datasources = [];
                var loadMetric = Mist.metricsController.getMetric('load.shortterm');
                Mist.monitored_machines.forEach(function (machineTuple) {
                    var backend = Mist.backendsController.getBackend(machineTuple[0]);
                    if (!backend) return;
                    var machine = Mist.backendsController.getMachine(machineTuple[1], machineTuple[0]);
                    if (!machine) return;
                    Mist.datasourcesController.addDatasource({
                        machine: machine,
                        metric: loadMetric,
                        callback: function (success, datasource) {
                            datasources.push(datasource);
                        }
                    });
                });

                if (!datasources.length)
                    return;

                Mist.graphsController.open({
                    graphs: [Graph.create({
                        title: 'Load for all monitored servers',
                        datasources: datasources,
                    })],
                    config: {
                        canModify: false,
                        canMinimize: false,
                        showGraphLegend: true,
                        historyWidgetPosition: 'bottom',
                    }
                });
            },


            //
            // Proxy actions for graph list control view
            //


            backClicked: function () {
                Mist.graphsController.history.goBack();
            },


            forwardClicked: function () {
                Mist.graphsController.history.goForward();
            },


            resetClicked: function () {
                Mist.graphsController.stream.start();
            },


            pauseClicked: function () {
                Mist.graphsController.stream.stop();
            },


            timeWindowChanged: function () {
                var newTimeWindow = $('#time-window-control select').val();
                Mist.graphsController.resolution.change(newTimeWindow);
            },


            //
            //
            //  Observers
            //
            //


            checkedMonitoringObserver: function () {
                Ember.run.later(this, function () {
                    if (Mist.backendsController.checkedMonitoring)
                        this.showGraphs();
                }, 500); // to make sure datasources exist
            }.observes('Mist.backendsController.checkedMonitoring')
        });
    }
);<|MERGE_RESOLUTION|>--- conflicted
+++ resolved
@@ -59,12 +59,8 @@
 
                 if (Mist.graphsController.isOpen)
                     return;
-                if ( ! Mist.monitored_machines )
-<<<<<<< HEAD
+                if (!Mist.monitored_machines)
                    return;
-=======
-                    return;
->>>>>>> 53bb5599
 
                 var datasources = [];
                 var loadMetric = Mist.metricsController.getMetric('load.shortterm');
