--- conflicted
+++ resolved
@@ -9,15 +9,12 @@
         'use strict';
 
         return App.HomeView = PageView.extend({
-<<<<<<< HEAD
-=======
 
 
             hasIncidents: function () {
                 if (Mist.openIncidents)
                     return !!Mist.openIncidents.length;
             }.property('Mist.openIncidents'),
->>>>>>> 40176146
 
 
             //
