--- conflicted
+++ resolved
@@ -11,7 +11,6 @@
 			tagName: false,
 			machineBinding: 'Mist.machine',
 			
-<<<<<<< HEAD
 			reboot: function(){
 				var machine = this.machine;
 				Mist.confirmationController.set("title", 'Reboot Machine');
@@ -45,8 +44,6 @@
 				Mist.confirmationController.show();
 			},
 			
-=======
->>>>>>> 22a0adda
 			metadata: function(){
 				if(!this.machine || !this.machine.extra){
 					return [];
