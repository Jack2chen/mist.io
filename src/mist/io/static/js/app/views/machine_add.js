define('app/views/machine_add', ['app/views/controlled'],
    /**
     *  Machine Add View
     *
     *  @returns Class
     */
    function (ControlledComponent) {
        return App.MachineAddComponent = ControlledComponent.extend({

            layoutName: 'machine_add',
            controllerName: 'machineAddController',

            changeProviderFlag: false,
            dockerNeedScript: false,
            hasAdvancedScript: false,
            hasLibvirtDiskNew: true,


            hasLibvirt: function() {
                var provider = Mist.machineAddController.newMachineProvider;
                return provider ? (provider.provider && provider.provider == 'libvirt' ? true : false) : false;
            }.property('Mist.machineAddController.newMachineProvider'),

            hasDocker: function() {
                var provider = Mist.machineAddController.newMachineProvider;
                return provider ? (provider.provider && provider.provider == 'docker' ? true : false) : false;
            }.property('Mist.machineAddController.newMachineProvider'),

            hasOpenstack: function() {
                var provider = Mist.machineAddController.newMachineProvider;
                return provider ? (provider.provider && provider.provider == 'openstack' ? true : false) : false;
            }.property('Mist.machineAddController.newMachineProvider'),

            hasAzure: function() {
                var provider = Mist.machineAddController.newMachineProvider;
                return provider ? (provider.provider && provider.provider == 'azure' ? true : false) : false;
            }.property('Mist.machineAddController.newMachineProvider'),

            hasKey: function() {
                var provider = Mist.machineAddController.newMachineProvider,
                invalids = ['docker', 'libvirt'];
                return provider ? (provider.provider ? (((invalids.indexOf(provider.provider) != -1 ? false : true) || (provider.provider == 'docker' && this.get('dockerNeedScript'))) ? true : false) : false) : false;
            }.property('hasDocker', 'dockerNeedScript', 'Mist.machineAddController.newMachineProvider'),

            hasCloudInit: Ember.computed('Mist.machineAddController.newMachineProvider', function() {
                var provider = Mist.machineAddController.newMachineProvider,
                valids = ['openstack', 'azure', 'digitalocean'];
                return provider ? (provider.provider ? ((valids.indexOf(provider.provider) != -1 || provider.provider.indexOf('ec2') > -1) ? true : false) : false) : false;
            }),

            hasScript: Ember.computed('hasKey', 'dockerNeedScript', function() {
                return this.get('hasKey') == true || this.get('dockerNeedScript');
            }),

            hasLocation: function() {
                var provider = Mist.machineAddController.newMachineProvider,
                valids = ['docker', 'indonesiancloud', 'vcloud', 'libvirt'];
                return provider ? (provider.provider ? ((valids.indexOf(provider.provider) != -1 || provider.locations.model.length == 1) ? false : true) : false) : false;
            }.property('Mist.machineAddController.newMachineProvider'),

            hasNetworks: function() {
                var provider = Mist.machineAddController.newMachineProvider,
                valids = ['openstack', 'hpcloud', 'vcloud', 'libvirt'];
                return provider ? (provider.provider ? ((valids.indexOf(provider.provider) != -1 && provider.networks.model.length) ? true : false) : false) : false;
            }.property('Mist.machineAddController.newMachineProvider'),

            hasMonitoring: Ember.computed('hasLibvirt', function() {
                return Mist.email && !this.get('hasLibvirt') ? true : false;
            }),


            /**
             *  Properties
             */

            price: function () {

                var image = Mist.machineAddController.newMachineImage;
                var size = Mist.machineAddController.newMachineSize;
                var provider = Mist.machineAddController.newMachineProvider;
                var location = Mist.machineAddController.newMachineLocation;

                if (!image || !image.id || !size || !size.id || !provider || !provider.id) return 0;

                try { //might fail with TypeError if no size for this image
                    if (provider.provider.indexOf('ec2') > -1) {
                        if (image.name.indexOf('SUSE Linux Enterprise') > -1)
                            return size.price.sles;
                        if (image.name.indexOf('Red Hat') > -1)
                            return size.price.rhel;
                        return size.price.linux;
                    }
                    if (provider.provider.indexOf('rackspace') > -1) {
                        if (image.name.indexOf('Red Hat') > -1)
                            return size.price.rhel;
                        if (image.name.indexOf('Vyatta') > -1)
                            return size.price.vyatta;
                        return size.price.linux;
                    }
                    if (provider.provider.indexOf('gce') > -1) {
                        if (location.name.indexOf('europe-') > -1)
                            return size.price.eu;
                        if (location.name.indexOf('us-') > -1)
                            return size.price.us;
                        if (location.name.indexOf('asia-') > -1)
                            return size.price.as;
                        return size.price.eu;
                    }
                    return size.price;

                } catch (error) {
                    return 0;
                }
            }.property('Mist.machineAddController.newMachineProvider',
                       'Mist.machineAddController.newMachineImage',
                       'Mist.machineAddController.newMachineSize',
                       'Mist.machineAddController.newMachineLocation'),


            /**
             *
             *  Initialization
             *
             */

             load: function () {
                Ember.run.next(function(){
                    $( "#create-machine" ).collapsible({
                        expand: function(event, ui) {
                            Mist.machineAddController.open(null);

                            var id = $(this).attr('id'),
                            overlay = id ? $('#' + id+'-overlay') : false;
                            if (overlay) {
                                overlay.removeClass('ui-screen-hidden').addClass('in');
                            }
                            $(this).children().next().hide();
                            $(this).children().next().slideDown(250);
                        }
                    });
                });

                // Add event listeners
                Mist.scriptsController.on('onChange', this, 'renderFields');
                Mist.keysController.on('onKeyListChange', this, 'renderFields');
                Mist.cloudsController.on('onImagesChange', this, 'renderFields');

             }.on('didInsertElement'),


             unload: function () {
                Ember.run.next(function(){
                    $( "#create-machine" ).collapsible({
                        collapse: function(event, ui) {
                            $(this).children().next().slideUp(250);
                            var id = $(this).attr('id'),
                            overlay = id ? $('#' + id+'-overlay') : false;
                            if (overlay) {
                                overlay.removeClass('in').addClass('ui-screen-hidden');
                            }
                        }
                    });
                });

                // Remove event listeners
                Mist.scriptsController.off('onChange', this, 'renderFields');
                Mist.keysController.off('onKeyListChange', this, 'renderFields');
                Mist.cloudsController.off('onImagesChange', this, 'renderFields');

             }.on('willDestroyElement'),


            /**
             *
             *  Methods
             *
             */


             clear: function () {
                 this.$('select').val('basic').slider('refresh');
                 this.$('.ui-collapsible').removeClass('selected');
                 this.setProperties({
                    changeProviderFlag: false,
                    dockerNeedScript: false,
                    hasAdvancedScript: false
                });
                $('#create-machine-floating-ip .ui-checkbox > .ui-btn')
                    .removeClass('ui-checkbox-off')
                    .addClass('ui-checkbox-on');
             },

             checkImageSelected: function(image) {
                if (image) {
                    this.triggerAction({
                        action:'selectProvider',
                        target: this,
                        actionContext: image.cloud
                    });

                    this.triggerAction({
                        action:'selectImage',
                        target: this,
                        actionContext: image
                    });
                }
             },

             fieldIsReady: function (field) {
                $('#create-machine')
                    .find('.ui-collapsible')
                    .collapsible()
                    .collapsible('collapse');
                $('#create-machine-' + field).addClass('selected');
             },


             renderFields: function () {
<<<<<<< HEAD
                Ember.run.schedule('afterRender', this, function () {
=======
                Ember.run.schedule('afterRender', this, function() {
>>>>>>> d81700b0

                    // Render collapsibles
                    if ($('.ui-collapsible').collapsible) {
                        $('.ui-collapsible').collapsible().enhanceWithin();
                    }

                    // Render listviews
                    if ($('.ui-listview').listview) {
                        $('.ui-listview').listview().listview('refresh');
                    }

                    // Render checkboxes
                    if ($('.ember-checkbox').checkboxradio) {
                        $('.ember-checkbox').checkboxradio().checkboxradio('refresh');
                    }
                });
             },


            /**
             *
             *  Actions
             *
             */

            actions: {

                clickOverlay: function() {
                    $('#create-machine').collapsible('collapse');
                },

                switchToggled: function () {
                    var value = this.$('#script select').val();
                    Mist.machineAddController.set('newMachineScript', '');
                    Mist.machineAddController.set('newMachineScriptParams', '');
                    Mist.machineAddController.set('hasScript', value == 'advanced');
                    this.set('hasAdvancedScript', value == 'advanced');
                    this.renderFields();
                },

                switchLibvirtDiskType: function () {
                    var value = this.$('#create-machine-libvirt-disk-type select').val();
                    Mist.machineAddController.set('newMachineLibvirtImagePath', '');
                    Mist.machineAddController.set('newMachineLibvirtExistingDiskPath', '');
                    this.set('hasLibvirtDiskNew', value != 1);
                    this.renderFields();
                },

                createLibvirtImage: function () {
                    var that = this;
                    Mist.machineImageCreateController.open(function(newImagePath) {
                        if (newImagePath) {
                            var imageFaker = Ember.Object.create({
                                id: newImagePath,
                                name: newImagePath
                            });

                            Mist.machineAddController.setProperties({
                                'newMachineImage': imageFaker,
                                'newMachineLibvirtImagePath': newImagePath
                            });

                            that.fieldIsReady('image');
                        }
                    });
                },


                selectProvider: function (cloud) {

                    if (this.fieldIsReady) {
                        this.fieldIsReady('provider');
                    }

                    cloud.networks.model.forEach(function (network, index) {
                        network.set('selected', false);
                    });
                    Mist.machineAddController.set('newMachineLocation', {'name' : 'Select Location'})
                                             .set('newMachineImage', {'name' : 'Select Image'})
                                             .set('newMachineSize', {'name' : 'Select Size'})
                                             .set('newMachineProvider', cloud);

                    // Check we are not on single image page
                    if(! Mist.machineAddController.get('selectedImage')) this.set('changeProviderFlag', true);
                },


                selectImage: function (image) {

                    if (this.fieldIsReady) {
                        this.fieldIsReady('image');
                    }

                    Mist.machineAddController.set('newMachineLocation', {'name' : 'Select Location'})
                                             .set('newMachineSize', {'name' : 'Select Size'})
                                             .set('newMachineImage', image);

                    this.set('dockerNeedScript', image.get('isMist'));
                },


                selectSize: function (size) {
                    this.fieldIsReady('size');

                    Mist.machineAddController.set('newMachineLocation', {'name' : 'Select Location'})
                                             .set('newMachineSize', size);
                },


                selectLocation: function (location) {
                    this.fieldIsReady('location');

                    Mist.machineAddController.set('newMachineLocation', location);
                },


                selectKey: function (key) {
                    this._selectKey(key)
                },


                selectScript: function (script) {
                    Mist.machineAddController.set('newMachineScript', script);
                    $('#create-machine-script-select').collapsible().collapsible('collapse');
                },


                toggleNetworkSelection: function (network) {
                    network.set('selected', !network.selected);
                },


                createKeyClicked: function () {
                    var that = this;
                    Mist.keyAddController.open(function (success, key) {
                        that._selectKey(key);
                    });
                },


                backClicked: function () {
                    Mist.machineAddController.close();
                },


                launchClicked: function () {
                    Mist.machineAddController.add();
                }
            },


            _selectKey: function (key) {
                this.fieldIsReady('key');

                Mist.machineAddController.set('newMachineKey', key);
            },


            /**
             *
             *  Observers
             *
             */

             bindingsObserver: function () {
                Ember.run.once(this, 'renderFields');
             }.observes('Mist.machineAddController.newMachineSize',
                        'Mist.machineAddController.newMachineImage',
                        'Mist.machineAddController.newMachineProvider',
                        'Mist.machineAddController.newMachineLocation'),

             providerObserver: function() {
                 Ember.run.once(this, function(){
                    if (this.changeProviderFlag) Mist.machineAddController._resetProvider();
                 });
             }.observes('Mist.machineAddController.newMachineProvider'),

             networksObserver: function() {
                 Ember.run.once(this, function () {
                    if (this.get('hasOpenstack')) {
                        if (Mist.machineAddController.newMachineProvider.networks.model.filterBy('selected', true).length) {
                            $('#create-machine-floating-ip').slideDown();
                        } else {
                            $('#create-machine-floating-ip').slideUp();
                        }
                    }
                 });
             }.observes('hasOpenstack', 'Mist.machineAddController.newMachineProvider.networks.model.@each.selected')
        });
    }
);<|MERGE_RESOLUTION|>--- conflicted
+++ resolved
@@ -216,11 +216,7 @@
 
 
              renderFields: function () {
-<<<<<<< HEAD
-                Ember.run.schedule('afterRender', this, function () {
-=======
                 Ember.run.schedule('afterRender', this, function() {
->>>>>>> d81700b0
 
                     // Render collapsibles
                     if ($('.ui-collapsible').collapsible) {
