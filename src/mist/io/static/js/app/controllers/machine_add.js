define('app/controllers/machine_add', ['ember'],
    /**
     *  Machine Add Controller
     *
     *  @returns Class
     */
    function() {
        return Ember.Object.extend({

            //
            //  Properties
            //

            callback: null,
            formReady: null,
            addingMachine: null,
            selectedImage: null,

            newMachineKey: null,
            newMachineName: null,
            newMachineSize: null,
            newMachineImage: null,
            newMachineCloudInit: null,
            newMachineScript: null,
            newMachineLocation: null,
            newMachineProvider: null,
            newMachineMonitoring: Ember.computed(function() {
                return Mist.email ? true : false;
            }),
            newMachineAssociateFloatingIp: true,
            newMachineDockerCommand: null,
            newMachineDockerEnvironment: null,
            newMachineDockerPorts: null,
            newMachineAzurePorts: null,


            //
            //  Methods
            //

            open: function(callback) {
                // In case page is scrolled, opening the
                // panel introduces an unpleasant view.
                // Scrolling to top fixes that
                $('#machine-create').find('[data-role="collapsible"]')
                    .collapsible('option', 'collapsedIcon', 'carat-d')
                    .collapsible('collapse');

                this._clear();
                this._updateFormReady();
                this.set('callback', callback);
                this.view.checkImageSelected(this.get('selectedImage'));
            },

            close: function() {
                this._clear();
                $('#create-machine').collapsible('collapse');
            },

            add: function() {
                var providerName = this.newMachineProvider.title;
                var machineSize = this.newMachineSize.name;
                var machineImage = this.newMachineImage.name;
                var machineName = this.newMachineName;

                // Validate machine name
                // TODO: This thing is ugly. Move regex and strings into a dict

                if (providerName == 'NephoScale') {
                    var re = /^[0-9a-z_-]*$/;
                    if ( machineName.length > 64 || !re.test(machineName)) {

                        Mist.notificationController.timeNotify(
                            'Server name in NephoScale may have lower-case letters, numbers, hyphen (\'-\') and underscore (\'_\') characters, cannot exceed 64 ' +
                            'characters, and can end with a letter or a number.', 7000);
                        return;
                    }
                    if (machineSize.indexOf('CS025') > -1) {
                        if ((machineImage != 'Linux Ubuntu Server 10.04 LTS 64-bit') &&
                            (machineImage !='Linux CentOS 6.2 64-bit')) {

                                Mist.notificationController.timeNotify(
                                    'On CS025 size you can only create one of the two images: ' +
                                    'Linux Ubuntu Server 10.04 LTS 64-bit or Linux CentOS 6.2 64-bit', 7000);
                                return;
                        }
                    }
                }
                if (providerName == 'Azure') {
                    var re = /^[0-9a-zA-Z-]*$/;
                    if (!re.test(machineName)) {
                        Mist.notificationController.timeNotify('The name can contain only letters, numbers, and hyphens. The name must start with a letter and must end with a letter or a number.', 7000);
                        return;
                    }
                }
                if (providerName == 'Google Compute Engine') {
                    var re = /^[0-9a-z-]*$/;
                    if (!re.test(machineName)) {
                        Mist.notificationController.timeNotify('Name must be lowercase letters, numbers, and hyphens', 7000);
                        return;
                    }
                }
                if (providerName == 'SoftLayer') {
                    var re = /^[0-9a-zA-Z.-]*$/;
                    if (machineName.length > 253 || !re.test(machineName)) {
                        Mist.notificationController.timeNotify(
                            'Server name in Softlayer must be an alphanumeric string,' +
                            ' that may contain period (\'.\') and dash (\'-\') special characters.', 7000);
                        return;
                    }
                }

                var that = this;
                this.newMachineProvider.machines.newMachine(
<<<<<<< HEAD
                        this.newMachineName,
                        this.newMachineImage,
                        this.newMachineSize,
                        this.newMachineLocation,
                        this.newMachineKey,
                        this.newMachineCloudInit,
                        this.newMachineScript,
                        this.newMachineMonitoring,
                        this.newMachineAssociateFloatingIp,
                        this.newMachineDockerEnvironment.trim(),
                        this.newMachineDockerCommand,
                        this.newMachineScriptParams,
                        this.newMachineDockerPorts,
                        this.newMachineAzurePorts,
=======
                        this.get('newMachineName'),
                        this.get('newMachineImage'),
                        this.get('newMachineSize'),
                        this.get('newMachineLocation'),
                        this.get('newMachineKey'),
                        this.get('newMachineScript'),
                        this.get('newMachineMonitoring'),
                        this.get('newMachineAssociateFloatingIp'),
                        this.get('newMachineDockerEnvironment').trim(),
                        this.get('newMachineDockerCommand'),
                        this.get('newMachineScriptParams'),
                        this.get('newMachineDockerPorts'),
                        this.get('newMachineAzurePorts'),
>>>>>>> 8464965d
                        function(success, machine) {
                            that._giveCallback(success, machine);
                        }
                );

                this.close();

                // Redirect to machine list view if user is in image list view
                if ($('#image-list-page').length) {
                    Mist.__container__.lookup('router:main').transitionTo('machines');
                }
            },


            //
            //  Pseudo-Private Methods
            //

             _clear: function() {
                this.set('callback', null)
                    .set('newMachineName', '')
                    .set('newMachineCloudInit', '')
                    .set('newMachineScript', '')
                    .set('newMachineKey', {'title' : 'Select Key'})
                    .set('newMachineSize', {'name' : 'Select Size'})
                    .set('newMachineImage', {'name' : 'Select Image'})
                    .set('newMachineLocation', {'name' : 'Select Location'})
                    .set('newMachineProvider', {'title' : 'Select Provider'})
                    .set('newMachineAssociateFloatingIp', true)
                    .set('newMachineDockerEnvironment', '')
                    .set('newMachineDockerCommand', '')
                    .set('newMachineScriptParams', '')
                    .set('newMachineDockerPorts', '')
                    .set('newMachineAzurePorts', '');
                this.view.clear();
             },

            _updateFormReady: function() {
                var formReady = false;
                if (this.newMachineName &&
                    this.newMachineSize.id &&
                    this.newMachineImage.id &&
                    this.newMachineProvider.id) {
                    formReady = true;
                }

                // SSH key and location are optional for docker
                if (this.newMachineProvider.provider != 'docker') {
                    if (!(Mist.keysController.keyExists(this.newMachineKey.id) &&
                        this.newMachineLocation.id)) {
                        formReady = false;
                    }
                }

                if (this.newMachineProvider.provider == 'docker' && !this.view.dockerNeedScript) {
                    if(! this.newMachineDockerCommand) {
                        formReady = false;
                    }
                }

                if (this.newMachineImage.id &&
                    this.newMachineImage.get('isMist')) {
                        if (!Mist.keysController.keyExists(this.newMachineKey.id))
                            formReady = false;
                }

                if (formReady && this.addingMachine) {
                    formReady = false;
                }

                this.set('formReady', formReady);
            },

            _giveCallback: function(success, machine) {
                if (this.callback) this.callback(success, machine);
            },

            _resetProvider: function() {
                this.set('callback', null)
                    .set('newMachineCloudInit', '')
                    .set('newMachineScript', '')
                    .set('newMachineKey', {'title' : 'Select Key'})
                    .set('newMachineSize', {'name' : 'Select Size'})
                    .set('newMachineImage', {'name' : 'Select Image'})
                    .set('newMachineLocation', {'name' : 'Select Location'})
                    .set('newMachineAssociateFloatingIp', true)
                    .set('newMachineDockerEnvironment', '')
                    .set('newMachineDockerCommand', '')
                    .set('newMachineScriptParams', '')
                    .set('newMachineDockerPorts', '')
                    .set('newMachineAzurePorts', '');
            },

            _selectUnique: function() {
                // Locations Check
                if (this.newMachineProvider.locations) {
                    if (this.newMachineProvider.locations.model.length == 1) this.set('newMachineLocation', this.newMachineProvider.locations.model[0]);
                }

                // Sizes Check
                if (this.newMachineProvider.sizes) {
                    if (this.newMachineProvider.sizes.model.length == 1) this.set('newMachineSize', this.newMachineProvider.sizes.model[0]);
                }
            },

            //
            //  Observers
            //

            providerObserver: function() {
                Ember.run.once(this, '_selectUnique');
            }.observes('newMachineProvider', 'newMachineImage', 'newMachineSize'),

            formObserver: function() {
                Ember.run.once(this, '_updateFormReady');
            }.observes('newMachineKey',
                       'newMachineName',
                       'newMachineSize',
                       'newMachineImage',
                       'newMachineScript',
                       'newMachineLocation',
                       'newMachineProvider')
        });
    }
);<|MERGE_RESOLUTION|>--- conflicted
+++ resolved
@@ -112,22 +112,6 @@
 
                 var that = this;
                 this.newMachineProvider.machines.newMachine(
-<<<<<<< HEAD
-                        this.newMachineName,
-                        this.newMachineImage,
-                        this.newMachineSize,
-                        this.newMachineLocation,
-                        this.newMachineKey,
-                        this.newMachineCloudInit,
-                        this.newMachineScript,
-                        this.newMachineMonitoring,
-                        this.newMachineAssociateFloatingIp,
-                        this.newMachineDockerEnvironment.trim(),
-                        this.newMachineDockerCommand,
-                        this.newMachineScriptParams,
-                        this.newMachineDockerPorts,
-                        this.newMachineAzurePorts,
-=======
                         this.get('newMachineName'),
                         this.get('newMachineImage'),
                         this.get('newMachineSize'),
@@ -141,7 +125,6 @@
                         this.get('newMachineScriptParams'),
                         this.get('newMachineDockerPorts'),
                         this.get('newMachineAzurePorts'),
->>>>>>> 8464965d
                         function(success, machine) {
                             that._giveCallback(success, machine);
                         }
