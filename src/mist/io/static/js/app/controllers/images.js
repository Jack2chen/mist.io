define('app/controllers/images',
    [
        'app/controllers/base_array',
        'app/models/image'
    ],
    //
    //  Images Controller
    //
    //  @returns Class
    //
    function (BaseArrayController, ImageModel) {

        'use strict';

        return BaseArrayController.extend({


            //
            //
            //  Properties
            //
            //


            model: ImageModel,
            passOnProperties: ['backend'],


            //
            //
            //  Computed Properties
            //
            //


            hasStarred: function () {
                return !!this.findBy('star', true);
            }.property('@each.star'),


            //
            //
            //  Methods
            //
            //


            searchImages: function (filter, callback) {
                var that = this;
                Mist.ajax.POST('/backends/' + this.backend.id + '/images', {
                    'search_term': filter
                }).error(function () {
                    Mist.notificationController.notify(
                        'Failed to search images on ' + that.backend.title);
                }).complete(function (success, images) {
                    var imagesToReturn = [];
                    if (success) {
                        images.forEach(function (image) {
                            image.backend = that.backend;
                            imagesToReturn.push(ImageModel.create(image));
                        });
                    }
                    if (callback) callback(success, imagesToReturn);
                });
            },


            toggleImageStar: function (image, callback) {
                var that = this;
                Mist.ajax.POST('/backends/' + this.backend.id + '/images/' + image.id, {
                }).success(function (star) {
                    if (!that.objectExists(image.id))
                        that._addObject(image);
                    that._toggleImageStar(image, star);
                }).error(function () {
                    Mist.notificationController.notify('Failed to (un)star image');
                }).complete(function (success, star) {
                    if (callback) callback(success, star);
                });
            },


            getImageOS: function (imageId) {
                // TODO (gtsop): Move this into a computed
                // property on image model
                var os = 'generic';
<<<<<<< HEAD
                var image = this.getObject(imageId);
=======
                var image = this.getImage(imageId);
                var imageTitle;

                if(!image)
                    imageTitle = imageId;
                else
                    imageTitle = image.name;
>>>>>>> c25ba8fa

                OS_MAP.some(function (pair) {
                    return pair[0].some(function (key) {
                        if (imageTitle.toLowerCase().indexOf(key) > -1){
                            os = pair[1];
                            return true;
                        }
                    });
                });

                return os;
            },


            //
            //
            //  Pseudo-Private Methods
            //
            //


            _toggleImageStar: function (image, star) {
                Ember.run(this, function () {
                    image.set('star', star);
                    this.trigger('onStarToggle', {
                        object: image,
                        star: star
                    });
                });
            },
        });
    }
);<|MERGE_RESOLUTION|>--- conflicted
+++ resolved
@@ -84,17 +84,12 @@
                 // TODO (gtsop): Move this into a computed
                 // property on image model
                 var os = 'generic';
-<<<<<<< HEAD
                 var image = this.getObject(imageId);
-=======
-                var image = this.getImage(imageId);
-                var imageTitle;
 
                 if(!image)
-                    imageTitle = imageId;
+                    var imageTitle = imageId;
                 else
-                    imageTitle = image.name;
->>>>>>> c25ba8fa
+                    var imageTitle = image.name;
 
                 OS_MAP.some(function (pair) {
                     return pair[0].some(function (key) {
