--- conflicted
+++ resolved
@@ -98,12 +98,8 @@
 
                 this.set('addingMachine', true);
 
-<<<<<<< HEAD
-                Mist.ajax.POST('/api/v1/clouds/' + this.cloud.id + '/machines', {
-=======
-                Mist.ajax
-                    .POST('clouds/' + this.cloud.id + '/machines', {
->>>>>>> 82432d3f
+                Mist.ajax
+                    .POST('/api/v1/clouds/' + this.cloud.id + '/machines', {
                         'provider': provider,
                         'name': name,
                         'key': key ? key.id : null,
@@ -172,22 +168,8 @@
                 machine.waitFor(machine.cloud.provider == 'libvirt' ? 'terminated' : 'stopped');
                 machine.lockOn('pending');
                 this.set('shutingdownMachine', true);
-<<<<<<< HEAD
-                Mist.ajax.POST('/api/v1/clouds/' + this.cloud.id + '/machines/' + machineId, {
-                    'action' : 'stop'
-                }).success(function() {
-                    //that._shutdownMachine(machineId);
-                }).error(function() {
-                    machine.restoreState();
-                    Mist.notificationController.notify('Failed to shutdown machine');
-                }).complete(function(success) {
-                    that.set('shutingdownMachine', false);
-                    that.trigger('onMachineShutdown');
-                    if (callback) callback(success);
-                });
-=======
-                Mist.ajax
-                    .POST('/clouds/' + this.cloud.id + '/machines/' + machineId, {
+                Mist.ajax
+                    .POST('/api/v1/clouds/' + this.cloud.id + '/machines/' + machineId, {
                         'action': 'stop'
                     })
                     .success(function() {
@@ -202,7 +184,6 @@
                         that.trigger('onMachineShutdown');
                         if (callback) callback(success);
                     });
->>>>>>> 82432d3f
             },
 
             destroyMachine: function(machineId, callback) {
@@ -212,23 +193,8 @@
                 machine.lockOn('pending');
                 this.set('destroyingMachine', true);
                 machine.set('beingDestroyed', true);
-<<<<<<< HEAD
-                Mist.ajax.POST('/api/v1/clouds/' + this.cloud.id + '/machines/' + machineId, {
-                    'action' : 'destroy'
-                }).success(function() {
-                    //that._destroyMachine(machineId);
-                }).error(function() {
-                    machine.restoreState();
-                    Mist.notificationController.notify('Failed to destroy machine');
-                }).complete(function(success) {
-                    that.set('destroyingMachine', false);
-                    machine.set("beingDestroyed",false);
-                    that.trigger('onMachineDestroy');
-                    if (callback) callback(success);
-                });
-=======
-                Mist.ajax
-                    .POST('/clouds/' + this.cloud.id + '/machines/' + machineId, {
+                Mist.ajax
+                    .POST('/api/v1/clouds/' + this.cloud.id + '/machines/' + machineId, {
                         'action': 'destroy'
                     })
                     .success(function() {
@@ -244,7 +210,6 @@
                         that.trigger('onMachineDestroy');
                         if (callback) callback(success);
                     });
->>>>>>> 82432d3f
             },
 
             rebootMachine: function(machineId, callback) {
@@ -253,22 +218,8 @@
                 machine.waitFor('running');
                 machine.lockOn('rebooting');
                 this.set('rebootingMachine', true);
-<<<<<<< HEAD
-                Mist.ajax.POST('/api/v1/clouds/' + this.cloud.id + '/machines/' + machineId, {
-                    'action' : 'reboot'
-                }).success(function() {
-                    //that.rebootMachine(machineId);
-                }).error(function() {
-                    machine.restoreState();
-                    Mist.notificationController.notify('Failed to reboot machine');
-                }).complete(function(success) {
-                    that.set('rebootingMachine', false);
-                    that.trigger('onMachineReboot');
-                    if (callback) callback(success);
-                });
-=======
-                Mist.ajax
-                    .POST('/clouds/' + this.cloud.id + '/machines/' + machineId, {
+                Mist.ajax
+                    .POST('/api/v1/clouds/' + this.cloud.id + '/machines/' + machineId, {
                         'action': 'reboot'
                     })
                     .success(function() {
@@ -283,7 +234,6 @@
                         that.trigger('onMachineReboot');
                         if (callback) callback(success);
                     });
->>>>>>> 82432d3f
             },
 
             undefineMachine: function(machineId, callback) {
@@ -292,22 +242,8 @@
                 machine.waitFor('undefined');
                 machine.lockOn('pending');
                 this.set('undefiningMachine', true);
-<<<<<<< HEAD
-                Mist.ajax.POST('/api/v1/clouds/' + this.cloud.id + '/machines/' + machineId, {
-                    'action' : 'undefine'
-                }).success(function() {
-                    //that._destroyMachine(machineId);
-                }).error(function() {
-                    machine.restoreState();
-                    Mist.notificationController.notify('Failed to undefine machine');
-                }).complete(function(success) {
-                    that.set('undefiningMachine', false);
-                    that.trigger('onMachineUndefine');
-                    if (callback) callback(success);
-                });
-=======
-                Mist.ajax
-                    .POST('/clouds/' + this.cloud.id + '/machines/' + machineId, {
+                Mist.ajax
+                    .POST('/api/v1/clouds/' + this.cloud.id + '/machines/' + machineId, {
                         'action': 'undefine'
                     })
                     .success(function() {
@@ -322,7 +258,6 @@
                         that.trigger('onMachineUndefine');
                         if (callback) callback(success);
                     });
->>>>>>> 82432d3f
             },
 
             suspendMachine: function(machineId, callback) {
@@ -331,21 +266,8 @@
                 machine.waitFor('suspended');
                 machine.lockOn('pending');
                 this.set('suspendingMachine', true);
-<<<<<<< HEAD
-                Mist.ajax.POST('/api/v1/clouds/' + this.cloud.id + '/machines/' + machineId, {
-                    'action' : 'suspend'
-                }).success(function() {
-                    //that._destroyMachine(machineId);
-                }).error(function() {
-                    machine.restoreState();
-                    Mist.notificationController.notify('Failed to suspend machine');
-                }).complete(function(success) {
-                    that.set('suspendingMachine', false);
-                    if (callback) callback(success);
-                });
-=======
-                Mist.ajax
-                    .POST('/clouds/' + this.cloud.id + '/machines/' + machineId, {
+                Mist.ajax
+                    .POST('/api/v1/clouds/' + this.cloud.id + '/machines/' + machineId, {
                         'action': 'suspend'
                     })
                     .success(function() {
@@ -359,7 +281,6 @@
                         that.set('suspendingMachine', false);
                         if (callback) callback(success);
                     });
->>>>>>> 82432d3f
             },
 
             resumeMachine: function(machineId, callback) {
@@ -368,21 +289,8 @@
                 machine.waitFor('running');
                 machine.lockOn('pending');
                 this.set('resumingMachine', true);
-<<<<<<< HEAD
-                Mist.ajax.POST('/api/v1/clouds/' + this.cloud.id + '/machines/' + machineId, {
-                    'action' : 'resume'
-                }).success(function() {
-                    //that.startMachine(machineId);
-                }).error(function() {
-                    machine.restoreState();
-                    Mist.notificationController.notify('Failed to resume machine');
-                }).complete(function(success) {
-                    that.set('resumingMachine', false);
-                    if (callback) callback(success);
-                });
-=======
-                Mist.ajax
-                    .POST('/clouds/' + this.cloud.id + '/machines/' + machineId, {
+                Mist.ajax
+                    .POST('/api/v1/clouds/' + this.cloud.id + '/machines/' + machineId, {
                         'action': 'resume'
                     })
                     .success(function() {
@@ -396,7 +304,6 @@
                         that.set('resumingMachine', false);
                         if (callback) callback(success);
                     });
->>>>>>> 82432d3f
             },
 
             startMachine: function(machineId, callback) {
@@ -405,22 +312,8 @@
                 machine.waitFor('running');
                 machine.lockOn('pending');
                 this.set('startingMachine', true);
-<<<<<<< HEAD
-                Mist.ajax.POST('/api/v1/clouds/' + this.cloud.id + '/machines/' + machineId, {
-                    'action' : 'start'
-                }).success(function() {
-                    //that.startMachine(machineId);
-                }).error(function() {
-                    machine.restoreState();
-                    Mist.notificationController.notify('Failed to start machine');
-                }).complete(function(success) {
-                    that.set('startingMachine', false);
-                    that.trigger('onMachineStart');
-                    if (callback) callback(success);
-                });
-=======
-                Mist.ajax
-                    .POST('/clouds/' + this.cloud.id + '/machines/' + machineId, {
+                Mist.ajax
+                    .POST('/api/v1/clouds/' + this.cloud.id + '/machines/' + machineId, {
                         'action': 'start'
                     })
                     .success(function() {
@@ -435,7 +328,6 @@
                         that.trigger('onMachineStart');
                         if (callback) callback(success);
                     });
->>>>>>> 82432d3f
             },
 
             getMachine: function(machineId) {
