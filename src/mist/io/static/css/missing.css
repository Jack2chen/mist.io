html, body, #splash {
    margin: 0;
    padding: 0;
    width: 100%;
    height: 100%;
    font-family: "Open Sans", sans-serif;
    background-color: #e8e8e8;
}

#container {
    position: absolute;
    top: 0;
    left: 0;
    right: 0;
    margin: 20px auto;
    width: 600px;
    width: 600px;
    padding: 50px;
    box-shadow: 0 0 20px rgba(0,0,0,.125);
    border-radius: 2px;
    max-width: 95%;
    text-align: center;
    background-color: #FAF9F4;
    box-sizing: border-box;
}

@media screen and (min-height: 700px) {
  #container {
    margin: 0 auto;
    top: 50%;
    -moz-transform: translateY(-50%);
    -ms-transform: translateY(-50%);
    -webkit-transform: translateY(-50%);
    transform: translateY(-50%);
  }
}
<<<<<<< HEAD

#logo {
    background: url("/resources/logo_splash.png") center no-repeat;
    width: 96px;
    height: 96px;
    background-position: -52px -35px;
    border-radius: 100%;
    cursor: pointer;
    box-shadow: 2px 2px 4px #767694;
    display: block;
=======
@media screen and (min-width: 500px) and (min-height: 700px) {
  #container {
>>>>>>> 30681af0
    margin: 0 auto;
    top: 50%;
    -moz-transform: translateY(-50%);
    -ms-transform: translateY(-50%);
    -webkit-transform: translateY(-50%);
    transform: translateY(-50%);
  }
}

#container img {
    width: 200px;
    height: auto;
}

#container h1 {
    font-size: 60px;
    font-family: "Open Sans", sans-serif;
    text-shadow: 2px 2px 0 #d4d4d4;
    margin: 10px 0 20px;
}

#container h2 {
    font-size: 28px;
    line-height: 1.4em;
    font-family: "Open Sans", sans-serif;
    font-weight: 300;
    text-transform: uppercase;
}

#container a {
    padding: 15px 20px;
    color: #000;
    background-color: #d4d4d4;
    box-shadow: 0 2px 10px rgba(0,0,0,.375);
    text-transform: uppercase;
    text-decoration: none;
    display: inline-block;
}

#container a:hover {
    color: #fff;
}<|MERGE_RESOLUTION|>--- conflicted
+++ resolved
@@ -34,7 +34,6 @@
     transform: translateY(-50%);
   }
 }
-<<<<<<< HEAD
 
 #logo {
     background: url("/resources/logo_splash.png") center no-repeat;
@@ -45,10 +44,10 @@
     cursor: pointer;
     box-shadow: 2px 2px 4px #767694;
     display: block;
-=======
+}
+
 @media screen and (min-width: 500px) and (min-height: 700px) {
   #container {
->>>>>>> 30681af0
     margin: 0 auto;
     top: 50%;
     -moz-transform: translateY(-50%);
