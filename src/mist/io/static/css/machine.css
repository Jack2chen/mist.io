
/* Single Machine Page CSS
-----------------------------------------------------------------------------------------------------------*/
#single-machine-page .ui-footer {
    display: block;
}
#single-machine-page .info-table {
    width: 100%;
}
#single-machine-page .info-table td {
    margin: 0;
    width: 50%;
    font-size: 14px;
    padding: 10px 12px;
    border-bottom: 1px solid #CFCFCF;
}
#single-machine-page .info-table tr td:nth-child(2) {
    font-weight: bold;
}
#single-machine-page .info-table tr {
    background-color: #F7F7F7;
}
#single-machine-page .info-table .ip {
    display: inline-block;
}
#single-machine-page #monitoring-disabled p {
    text-align: center;
}
#single-machine-page #monitoring-disabled a {
    width: 165px;
    margin: 0 auto;
}
#single-machine-page #mist-manage-keys a {
    margin-top: 4px;
    margin-right: 5px;
}

#single-machine-page #monitoring-bottom-btns {
    height: 56px;
    padding: 10px 0px;
}

#single-machine-page #monitoring-bottom-btns .ui-block-a,
#single-machine-page #monitoring-bottom-btns .ui-block-b,
#single-machine-page #monitoring-bottom-btns .ui-block-c {
    /*width: 33.33%;*/
    width: 49%;
}

#single-machine-page #monitoring-bottom-btns a {
    margin: 7px auto;
}

#single-machine-page #add-rule-button,
#single-machine-page #disable-monitor-btn {
    width: 100px;
}

#single-machine-page #machine-probe-btn {
    float: right;
    width: auto;
    font-size: 12px;
    padding: 6px;
    margin: ;;
    margin-top: -6px;
    margin-bottom: -5px;
}

#single-machine-page .info-table .ajax-loader {
    display: inline-block;
    position: relative;
    top: 3px;
    left: 6px;
}

#enable-monitoring-bundle .ajax-loader {
    position: relative;
    top: 8px;
}


@media only screen and  (max-width: 570px) {


    #single-machine-page #monitoring-bottom-btns .ui-block-a,
    #single-machine-page #monitoring-bottom-btns .ui-block-b,
    #single-machine-page #monitoring-bottom-btns .ui-block-c {
        width: 100%;
    }

    #single-machine-page #monitoring-bottom-btns {
        height: 165px;
    }
}

#metrics-container {
    margin: 0;
}

@-moz-document url-prefix() {
    #machine-metric-add  .ajax-loader {
        margin-top: -19px;
    }
}


.single-machine-header {
    height: 56px;
}

.single-machine-header .ui-title {
    padding-top: 20px;
    font-weight: normal;
    padding-left: 48px;
}

@-moz-document url-prefix() {
    .single-machine-header .ui-title {
        padding-left: 0px;
    }
}

.single-machine-header .ajax-loader {
    position: relative;
    bottom: 30px;
}

.single-machine-header span {
    margin-top: 4px !important;
}

.info-table .loadleds {
    margin-right: 10px;
}

div.df {
    font-family: monospace;
<<<<<<< HEAD
}
=======
>>>>>>> 40176146
}<|MERGE_RESOLUTION|>--- conflicted
+++ resolved
@@ -135,8 +135,4 @@
 
 div.df {
     font-family: monospace;
-<<<<<<< HEAD
-}
-=======
->>>>>>> 40176146
 }