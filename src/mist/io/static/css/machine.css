--- conflicted
+++ resolved
@@ -4,7 +4,6 @@
 #single-machine-page .ui-footer {
     display: block;
 }
-<<<<<<< HEAD
 #single-machine-page .info-table {
     width: 100%;
 }
@@ -23,14 +22,13 @@
 }
 #single-machine-page .info-table .ip {
     display: inline-block;
-=======
+}
 #single-machine-page #monitoring-disabled p {
     text-align: center;
 }
 #single-machine-page #monitoring-disabled a {
     width: 165px;
     margin: 0 auto;
->>>>>>> 70f44a64
 }
 #single-machine-page #mist-manage-keys a {
     margin-top: 4px;
