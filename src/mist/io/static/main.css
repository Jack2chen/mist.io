--- conflicted
+++ resolved
@@ -57,7 +57,6 @@
     overflow-y: hidden;
 }
 
-<<<<<<< HEAD
 #home-menu {
     clear: both;
 }
@@ -76,10 +75,10 @@
 
 #backend-buttons .ui-controlgroup-controls .ui-btn {
     padding: 10px 0 9px !important;
-=======
+}
+
 #backend-buttons .ui-controlgroup-controls {
     display: inline;
->>>>>>> c14bf817
 }
 
 /* Select Button */
