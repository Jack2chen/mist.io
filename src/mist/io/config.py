--- conflicted
+++ resolved
@@ -275,11 +275,7 @@
         'provider' : Provider.HOSTVIRTUAL,
         'regions': []
     },
-<<<<<<< HEAD
-   # Vultr
-=======
 	# Vultr
->>>>>>> df43869c
     {
         'title': 'Vultr',
         'provider' : Provider.VULTR,
