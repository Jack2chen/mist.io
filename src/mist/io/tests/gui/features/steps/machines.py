

import re
from random import randrange
from selenium.common.exceptions import NoSuchElementException, StaleElementReferenceException
from mist.io.tests.gui.features.steps.general import *


@when(u'I fill in a random machine name')
def fill_machine_mame(context):
    textfield = context.browser.find_element_by_id("create-machine-name")
    context.random_name = "testlikeapro%s" % randrange(10000)
    textfield.send_keys(context.random_name)
    sleep(1)


@when(u'I choose the "{name}" machine')
def choose_machine(context, name):
    if "randomly_created" in name:
        name = context.random_name

    end_time = time() + 20
    while time() < end_time:
        machine = get_machine(context, name)
        if machine:
            checkbox = machine.find_element_by_class_name("ui-checkbox")
            checkbox.click()
            return

        sleep(2)
    assert False, u'Could not choose/tick %s machine' % name


@then(u'I should see the "{name}" machine added within {seconds} seconds')
def assert_machine_added(context, name, seconds):
    if "randomly_created" in name:
        machine_name = context.random_name
    else:
        machine_name = name

    end_time = time() + int(seconds)
    while time() < end_time:
        machine = get_machine(context, machine_name)
        if machine:
            return
        sleep(2)

    assert False, u'%s is not added' % name


@then(u'"{name}" machine state should be "{state}" within {seconds} seconds')
def assert_machine_state(context, name, state, seconds):
    if "randomly_created" in name:
        machine_name = context.random_name
    else:
        machine_name = name

    end_time = time() + int(seconds)
    while time() < end_time:
        machine = get_machine(context, machine_name)
        if machine:
            try:
                if state in machine.text:
                    return
            except NoSuchElementException:
                pass
            except StaleElementReferenceException:
                pass
        sleep(2)

    assert False, u'%s state is not "%s"' % (machine_name, state)


@then(u'"{name}" machine should be probed within {seconds} seconds')
def assert_machine_probed(context, name, seconds):
    if "randomly_created" in name:
        machine_name = context.random_name
    else:
        machine_name = name

    end_time = time() + int(seconds)
    while time() < end_time:
        machine = get_machine(context, machine_name)
        if machine:
            try:
                probed = machine.find_element_by_class_name("probed")
                return
            except NoSuchElementException:
                pass
            except StaleElementReferenceException:
                pass
            sleep(3)

    assert False, u'%s machine is not probed within %s seconds' % (machine_name, seconds)


def get_machine(context, name):
    try:
        placeholder = context.browser.find_element_by_id("machine-list-page")
        machines = placeholder.find_elements_by_tag_name("li")

        for machine in machines:
            if name in machine.text:
                return machine

        return None
    except NoSuchElementException:
        return None
    except StaleElementReferenceException:
        return None


@then(u'I upload the ssh key with name "{new_key_name}"')
def upload_my_key(context, new_key_name):
    end_time = time() + 15
    while time() < end_time:
        try:
            key_add_popup = context.browser.find_element_by_id('key-add-popup')
            display = key_add_popup.value_of_css_property("display")
            width = key_add_popup.value_of_css_property("width")
            if 'block' in display:
                if width != '1px':
                    break
            raise NoSuchElementException
        except NoSuchElementException:
            assert time() + 1 < end_time, 'Key add popup has not appeared ' \
                                          'after 5 seconds'
            sleep(1)
    key_name = context.browser.find_element_by_id("key-add-id")
    key_name.send_keys(context.mist_config['CREDENTIALS'][new_key_name]['key_name'])
    upload = context.browser.find_element_by_id("key-add-upload")
    upload.send_keys(context.mist_config['CREDENTIALS'][new_key_name]['key_path'])
    context.execute_steps(u'When I click the button "Add"')


@then(u'I wait for probing to finish for {seconds} seconds max')
def wait_for_loader_to_finish(context, seconds):
    rows = context.browser.find_elements_by_tag_name('tr')
    for row in rows:
        cells = row.find_elements_by_tag_name('td')
        if cells[0].text == 'Last probed':
            end_time = time() + int(seconds)
            while time() < end_time:
                try:
                    cells[1].find_element_by_class_name('ajax-loader')
                    sleep(1)
                except NoSuchElementException:
                    sleep(1)
                    return
            assert False, "Ajax loading hasn't finished after %s seconds" % seconds
    assert False, "Could not locate ajax loader"


@then(u'If the key addition was successful')
def success(context):
    try:
        popup = context.browser.find_element_by_id('machine-userPort-popup-popup')
        div = popup.find_element_by_class_name('message')
        if div.text == 'Cannot connect as root on port 22':
            raise ValueError('Could not connect with server with ssh key')
    except NoSuchElementException:
        pass


@then(u'probing was successful')
def check_probing(context):
    rows = context.browser.find_elements_by_tag_name('tr')
    for row in rows:
        cells = row.find_elements_by_tag_name('td')
        if cells[0].text == 'Last probed':
            message = cells[1].text.split('\n')[0].lower()
            assert message == 'just now', "Probing of machine failed" \
                                          "(message is: %s)" % cells[1].text
            return
    assert False, "Could not find any line about probing"


@given(u'ssh key with name "{ssh_key_name}" is added')
def ssh_key_is_added(context, ssh_key_name):
    # first we have to find the keys button
    buttons = context.browser.find_elements_by_class_name('ui-btn')
    for button in buttons:
        if 'add key' in button.text.lower():
            # if there no keys then it will be called "Add key"
            context.execute_steps(u"""
                Then I click the button "Add key"
<<<<<<< HEAD
                And I expect for "non-associated-keys-popup" popup to appear within max 2 seconds
                And I click the button "New key"
=======
                And I expect for "non-associated-keys-popup-popup" popup to appear within max 4 seconds
>>>>>>> 5195bd57
            """)
            # check if the key is already uploaded but not associated
            key_already_associated = False
            non_associated_keys = context.browser.find_element_by_id('non-associated-keys-popup').find_elements_by_tag_name('li')
            for non_associated_key in non_associated_keys:
                if context.mist_config['CREDENTIALS'][ssh_key_name]['key_name'].lower() in non_associated_key.text.lower():
                    non_associated_key.click()
                    key_already_associated = True
                    break

            if not key_already_associated:
                context.execute_steps(u"""
<<<<<<< HEAD
                    And I expect for "key-add-popup" popup to appear within max 2 seconds
                    Then I upload the ssh key with name "TESTING_MACHINE"
                """)

            context.execute_steps(u"""
                Then I expect for "key-generate-loader" loader to finish within max 5 seconds
                And I wait for the ajax loader for max 100 seconds inside "machine-keys-panel"
=======
                    When I click the "New key" button inside the "Add key" popup
                    Then I expect for "key-add-popup" popup to appear within max 2 seconds
                    And I upload the ssh key with name "%s"
                """ % ssh_key_name)

            context.execute_steps(u"""
                Then I expect for "machine-keys-panel" side panel to appear within max 4 seconds
                And I expect for "machine-associating-key-loader" loader to finish within max 100 seconds
>>>>>>> 5195bd57
                Then If the key addition was successful
            """)
            context.browser.find_elements_by_class_name('ui-panel-dismiss')[0].click()
            return
        elif 'keys' in button.text.lower():
            # otherwise it will be called "? keys" where ? is the number of
            # saved keys. before adding the key we need to check if it's already
            # saved
<<<<<<< HEAD
            context.execute_steps(u'Then I click the button "%s"' % button.text)
            try:
                machine_keys_list = context.browser.find_element_by_id(
                    "machine-keys")
                machines_keys = machine_keys_list.find_elements_by_class_name(
                    "small-list-item")
                for machines_key in machines_keys:
                    if context.mist_config['CREDENTIALS'][ssh_key_name]['key_name']\
                            in machines_key.text:
                        context.execute_steps(u'Then I click the button '
                                              u'"Enable Monitoring"')
                        return
            except NoSuchElementException:
                pass
            context.execute_steps(u"""
                Then I click the button "%s"
                And I expect for "non-associated-keys-popup" popup to appear within max 2 seconds
                And I click the button "New key"
                And I expect for "key-add-popup" popup to appear within max 2 seconds
                Then I upload the ssh key with name "%s"
                Then I expect for "key-generate-loader" loader to finish within max 5 seconds
                And I wait for the ajax loader for max 100 seconds inside "machine-keys-panel"
                And If the key addition was successful
                Then I click the button "Enable Monitoring"
                And I expect for "machine-keys-panel" panel to disappear within max 2 seconds
            """ % (button.text, ssh_key_name))
=======
            context.execute_steps(u'''
                Then I click the button "%s"
                And I expect for "machine-keys-panel" side panel to appear within max 4 seconds
            ''' % button.text)
            machine_keys_list = context.browser.find_element_by_id("machine-keys")
            machines_keys = machine_keys_list.find_elements_by_class_name(
                "small-list-item")
            checked_texts = []
            for machines_key in machines_keys:
                if not machines_key.text or not machines_key.text.strip():
                    # sometimes the code checks for the texts too fast and they
                    # haven't been fetched yet so we do a sleep
                    sleep(1)
                checked_texts.append(machines_key.text)
                if context.mist_config['CREDENTIALS'][ssh_key_name]['key_name']\
                        in machines_key.text:
                    context.browser.find_elements_by_class_name('ui-panel-dismiss')[0].click()
                    context.execute_steps(u'Then I expect for "machine-keys-panel" side panel to disappear within max 4 seconds')
                    return
            context.execute_steps(u"""
                When I click the "New key" button inside the "Manage Keys" panel
                And I expect for "non-associated-keys-popup" popup to appear within max 4 seconds
            """)
            # check if the key is already uploaded but not associated
            key_already_associated = False
            non_associated_keys = context.browser.find_element_by_id('non-associated-keys-popup').find_elements_by_tag_name('li')
            for non_associated_key in non_associated_keys:
                if context.mist_config['CREDENTIALS'][ssh_key_name]['key_name'].lower() in non_associated_key.text.lower():
                    non_associated_key.click()
                    key_already_associated = True
                    break

            if not key_already_associated:
                context.execute_steps(u"""
                    When I click the "New key" button inside the "Add Key" popup
                    Then I expect for "key-add-popup" popup to appear within max 2 seconds
                    And I upload the ssh key with name "%s"
                """ % ssh_key_name)

            context.execute_steps(u"""
                Then I expect for "key-generate-loader" loader to finish within max 5 seconds
                And I expect for "machine-associating-key-loader" loader to finish within max 100 seconds
                And If the key addition was successful
            """)
            context.browser.find_elements_by_class_name('ui-panel-dismiss')[0].click()
            context.execute_steps(u'Then I expect for "machine-keys-panel" side panel to disappear within max 4 seconds')
>>>>>>> 5195bd57


def update_lines(terminal, lines):
    """
    Cleans up the terminal from empty lines and marks down the last empty line.
    """
    all_lines = terminal.find_elements_by_tag_name('div')
    safety_counter = max_safety_count = 5
    for i in range(len(lines), len(all_lines)):
        line = all_lines[i].text.rstrip().lstrip()
        if line:
            for j in range(0, max_safety_count - safety_counter):
                lines.append(" ")
            lines.append(line)
        safety_counter = safety_counter - 1 if not line else max_safety_count
        if safety_counter == 0:
            break
    return len(lines)


def update_single_line(terminal, lines, index):
    assert index >= 0 and index < len(lines), "Wrong single line index %s" % index
    all_lines = terminal.find_elements_by_tag_name('div')
    lines[index] = all_lines[index].text.rstrip().lstrip()


@then(u'I test the ssh connection')
def check_ssh_connection(context):
    """
    This step will press the shell button and wait for the connection to be
    established and then will try to execute a command in the server and
    get some output.
    """
    end_time = time() + 10
    terminal = None
    while time() < end_time:
        try:
            terminal = context.browser.find_elements_by_class_name('terminal')
            if len(terminal) > 0:
                terminal = terminal[0]
                break
            sleep(1)
        except NoSuchElementException:
            sleep(1)
    assert terminal, "Terminal has not opened 10 seconds after pressing the " \
                     "button. Aborting!"

    connection_max_time = time() + 200
    lines = []

    # waiting for "Connecting bla bla bla" to be written
    while time() < connection_max_time:
        update_lines(terminal, lines)
        if len(lines) > 0:
            assert re.match("Connecting\sto\s([0-9]{1,3}\.){4}\.\.", lines[0]),\
                "Shell is not connecting to server"
            break
        assert time() + 1 < connection_max_time, "Shell hasn't connected after"\
                                                 "60 seconds. Aborting!"
        sleep(1)

    # waiting for command input to become available
    while time() < connection_max_time:
        update_lines(terminal, lines)
        if re.search(":~#$", lines[-1]):
            break
        assert time() + 1 < connection_max_time, "Error while connecting"
        sleep(1)

    expected_command_output = len(lines)
    terminal.send_keys("ls -l\n")
    # terminal.send_keys("ls -l\n")
    command_end_time = time() + 20
    # waiting for command output to be returned
    while time() < command_end_time:
        update_lines(terminal, lines)
        if len(lines) > expected_command_output and re.search(":~#$", lines[-1]):
            update_single_line(terminal, lines, expected_command_output - 1)
            assert re.search("total\s\d{1,3}", lines[expected_command_output]), \
                "Error while waiting for command output"
            context.browser.find_element_by_id('shell-back').click()
            return
        sleep(1)
    assert False, "Command output took too long"


@then(u'I search for the "{text}" Machine')
def search_image(context, text):
    if text == 'randomly_created':
        text = context.random_name
    search_for_something(context, text, 'machine')<|MERGE_RESOLUTION|>--- conflicted
+++ resolved
@@ -1,5 +1,3 @@
-
-
 import re
 from random import randrange
 from selenium.common.exceptions import NoSuchElementException, StaleElementReferenceException
@@ -184,12 +182,7 @@
             # if there no keys then it will be called "Add key"
             context.execute_steps(u"""
                 Then I click the button "Add key"
-<<<<<<< HEAD
-                And I expect for "non-associated-keys-popup" popup to appear within max 2 seconds
-                And I click the button "New key"
-=======
                 And I expect for "non-associated-keys-popup-popup" popup to appear within max 4 seconds
->>>>>>> 5195bd57
             """)
             # check if the key is already uploaded but not associated
             key_already_associated = False
@@ -202,15 +195,6 @@
 
             if not key_already_associated:
                 context.execute_steps(u"""
-<<<<<<< HEAD
-                    And I expect for "key-add-popup" popup to appear within max 2 seconds
-                    Then I upload the ssh key with name "TESTING_MACHINE"
-                """)
-
-            context.execute_steps(u"""
-                Then I expect for "key-generate-loader" loader to finish within max 5 seconds
-                And I wait for the ajax loader for max 100 seconds inside "machine-keys-panel"
-=======
                     When I click the "New key" button inside the "Add key" popup
                     Then I expect for "key-add-popup" popup to appear within max 2 seconds
                     And I upload the ssh key with name "%s"
@@ -219,7 +203,6 @@
             context.execute_steps(u"""
                 Then I expect for "machine-keys-panel" side panel to appear within max 4 seconds
                 And I expect for "machine-associating-key-loader" loader to finish within max 100 seconds
->>>>>>> 5195bd57
                 Then If the key addition was successful
             """)
             context.browser.find_elements_by_class_name('ui-panel-dismiss')[0].click()
@@ -228,34 +211,6 @@
             # otherwise it will be called "? keys" where ? is the number of
             # saved keys. before adding the key we need to check if it's already
             # saved
-<<<<<<< HEAD
-            context.execute_steps(u'Then I click the button "%s"' % button.text)
-            try:
-                machine_keys_list = context.browser.find_element_by_id(
-                    "machine-keys")
-                machines_keys = machine_keys_list.find_elements_by_class_name(
-                    "small-list-item")
-                for machines_key in machines_keys:
-                    if context.mist_config['CREDENTIALS'][ssh_key_name]['key_name']\
-                            in machines_key.text:
-                        context.execute_steps(u'Then I click the button '
-                                              u'"Enable Monitoring"')
-                        return
-            except NoSuchElementException:
-                pass
-            context.execute_steps(u"""
-                Then I click the button "%s"
-                And I expect for "non-associated-keys-popup" popup to appear within max 2 seconds
-                And I click the button "New key"
-                And I expect for "key-add-popup" popup to appear within max 2 seconds
-                Then I upload the ssh key with name "%s"
-                Then I expect for "key-generate-loader" loader to finish within max 5 seconds
-                And I wait for the ajax loader for max 100 seconds inside "machine-keys-panel"
-                And If the key addition was successful
-                Then I click the button "Enable Monitoring"
-                And I expect for "machine-keys-panel" panel to disappear within max 2 seconds
-            """ % (button.text, ssh_key_name))
-=======
             context.execute_steps(u'''
                 Then I click the button "%s"
                 And I expect for "machine-keys-panel" side panel to appear within max 4 seconds
@@ -302,7 +257,6 @@
             """)
             context.browser.find_elements_by_class_name('ui-panel-dismiss')[0].click()
             context.execute_steps(u'Then I expect for "machine-keys-panel" side panel to disappear within max 4 seconds')
->>>>>>> 5195bd57
 
 
 def update_lines(terminal, lines):
