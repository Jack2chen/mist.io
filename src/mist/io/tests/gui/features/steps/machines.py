from random import randrange

from selenium.common.exceptions import NoSuchElementException, StaleElementReferenceException

from mist.io.tests.gui.features.steps.general import *

machine_states_ordering = {
    'error': 6,
    'pending': 5,
    'rebooting': 4,
    'running': 3,
    'unknown': 2,
    'suspended': 2,
    'terminated': 1,
    'stopped': 0
}


@when(u'I check the sorting by "{sorting_field}"')
def check_sorting(context, sorting_field):
    """
    Check the sorting for name, state or cloud in the machines list
    """
    sorting_field = sorting_field.lower()
    machines_elements = context.browser.find_elements_by_css_selector('#machine-list li.checkbox-link ')
    machines = []
    for machine in machines_elements:
        name = safe_get_element_text(machine.find_element_by_class_name('machine-name'))
        state = safe_get_element_text(machine.find_element_by_class_name('machine-state'))
        cloud = safe_get_element_text(machine.find_element_by_css_selector('.machine-tags .tag:first-child'))
        machines.append((name, state, cloud))

    if sorting_field == 'name':
        machines = sorted(machines, key=lambda x: x[0])
    elif sorting_field == 'state':
        machines = sorted(machines, key=lambda x: x[1], cmp=lambda x, y: machine_states_ordering[y] - machine_states_ordering[x])
    elif sorting_field == 'cloud':
        machines = sorted(machines, key=lambda x: x[2])
    for i in range(len(machines)):
        assert machines[i][0] == safe_get_element_text(machines_elements[i].find_element_by_class_name('machine-name')), "Machine list is not properly sorted by %s" % sorting_field


@when(u'I clear the machines search bar')
def clear_machines_search_bar(context):
    search_bar_machine = context.browser.find_element_by_css_selector(
        "div.machine-search-container "
        "input.machine-search")
    search_bar_machine.clear()


@when(u'I fill in a "{name}" machine name')
def fill_machine_mame(context, name):
    """
    This step will create a random machine name and a suitable name for an
    accompanying ssh key and will update the context.
    """
    if 'random' in name or context.mist_config.get(name):
        if not context.mist_config.get(name):
            if 'random ' in name:
                name = name.lstrip('random ')
            machine_name = context.mist_config[name] = "testlikeapro%s" % randrange(10000)
        else:
            machine_name = context.mist_config[name]
    else:
        machine_name = name
    textfield = context.browser.find_element_by_id("create-machine-name")
    textfield.send_keys(machine_name)
    context.mist_config[name + "_machine_key"] = machine_name + "_key"
    sleep(1)


@when(u'I choose the "{name}" machine')
def choose_machine(context, name):
    if context.mist_config.get(name):
        name = context.mist_config.get(name)

    end_time = time() + 20
    while time() < end_time:
        machine = get_machine(context, name)
        if machine:
            checkbox = machine.find_element_by_class_name("ui-checkbox")
            checkbox.click()
            return

        sleep(2)
    assert False, u'Could not choose/tick %s machine' % name


@then(u'I should see the "{name}" machine added within {seconds} seconds')
def assert_machine_added(context, name, seconds):
    if context.mist_config.get(name):
        name = context.mist_config.get(name)

    end_time = time() + int(seconds)
    while time() < end_time:
        machine = get_machine(context, name)
        if machine:
            return
        sleep(2)

    assert False, u'%s is not added' % name


@then(u'"{name}" machine state should be "{state}" within {seconds} seconds')
def assert_machine_state(context, name, state, seconds):
    if context.mist_config.get(name):
        name = context.mist_config.get(name)

    end_time = time() + int(seconds)
    while time() < end_time:
        machine = get_machine(context, name)
        if machine:
            try:
                if state in safe_get_element_text(machine):
                    return
            except NoSuchElementException:
                pass
            except StaleElementReferenceException:
                pass
        sleep(2)

    assert False, u'%s state is not "%s"' % (name, state)


@then(u'"{name}" machine should be probed within {seconds} seconds')
def assert_machine_probed(context, name, seconds):
    if context.mist_config.get(name):
        name = context.mist_config.get(name)

    end_time = time() + int(seconds)
    while time() < end_time:
        machine = get_machine(context, name)
        if machine:
            try:
                machine.find_element_by_class_name("probed")
                return
            except NoSuchElementException:
                pass
            except StaleElementReferenceException:
                pass
            sleep(3)

    assert False, u'%s machine is not probed within %s seconds' % (
                    name, seconds)


def get_machine(context, name):
    try:
        placeholder = context.browser.find_element_by_id("machine-list-page")
        machines = placeholder.find_elements_by_tag_name("li")

        for machine in machines:
            machine_text = safe_get_element_text(machine)
            if name in machine_text:
                return machine

        return None
    except NoSuchElementException:
        return None
    except StaleElementReferenceException:
        return None


@then(u'I upload the ssh key with name "{new_key_name}"')
def upload_my_key(context, new_key_name):
    end_time = time() + 15
    while time() < end_time:
        try:
            key_add_popup = context.browser.find_element_by_id('key-add-popup')
            display = key_add_popup.value_of_css_property("display")
            width = key_add_popup.value_of_css_property("width")
            if 'block' in display:
                if width != '1px':
                    break
            raise NoSuchElementException
        except NoSuchElementException:
            assert time() + 1 < end_time, 'Key add popup has not appeared ' \
                                          'after 5 seconds'
            sleep(1)
    key_name = context.browser.find_element_by_id("key-add-id")
    key_name.send_keys(
        context.mist_config['CREDENTIALS'][new_key_name]['key_name'])
    upload = context.browser.find_element_by_id("key-add-upload")
    upload.send_keys(
        context.mist_config['CREDENTIALS'][new_key_name]['key_path'])
    context.execute_steps(u'When I click the button "Add"')


@then(u'I wait for probing to finish for {seconds} seconds max')
def wait_for_loader_to_finish(context, seconds):
    rows = context.browser.find_elements_by_tag_name('tr')
    for row in rows:
        cells = row.find_elements_by_tag_name('td')
        cells_text = safe_get_element_text(cells[0])
        if cells_text == 'Last probed':
            end_time = time() + int(seconds)
            while time() < end_time:
                try:
                    cells[1].find_element_by_class_name('ajax-loader')
                    sleep(1)
                except NoSuchElementException:
                    sleep(1)
                    return
            assert False, "Ajax loading hasn't finished after %s seconds" % seconds
    assert False, "Could not locate ajax loader"


@then(u'If the key addition was successful')
def success(context):
    try:
        popup = context.browser.find_element_by_id('machine-userPort-popup-popup')
        div = popup.find_element_by_class_name('message')
        div_text = safe_get_element_text(div)
        if div_text == 'Cannot connect as root on port 22':
            raise ValueError('Could not connect with server with ssh key')
    except NoSuchElementException:
        pass


@then(u'probing was successful')
def check_probing(context):
    rows = context.browser.find_elements_by_tag_name('tr')
    for row in rows:
        cells = row.find_elements_by_tag_name('td')
        cells_zero_text = safe_get_element_text(cells[0])
        if cells_zero_text == 'Last probed':
            cells_one_text = safe_get_element_text(cells[1])
            message = cells_one_text.split('\n')[0].lower()
            assert message == 'just now', "Probing of machine failed" \
                                          "(message is: %s)" % cells_one_text
            return
    assert False, "Could not find any line about probing"


@then(u'I search for the "{text}" Machine')
def search_image(context, text):
    if context.mist_config.get(text):
        text = context.mist_config.get(text)
    search_for_something(context, text, 'machine')


@given(u'ssh key with name "{ssh_key_name}" is added')
def ssh_key_is_added(context, ssh_key_name):
    # first we have to find the keys button
    buttons = context.browser.find_elements_by_class_name('ui-btn')
    for button in buttons:
        button_text = safe_get_element_text(button)
        if 'add key' in button_text.lower():
            # if there no keys then it will be called "Add key"
            context.execute_steps(u"""
                Then I click the button "Add key"
                And I expect for "non-associated-keys-popup-popup" popup to appear within max 4 seconds
            """)
            # check if the key is already uploaded but not associated
            key_already_associated = False
            non_associated_keys = context.browser.find_element_by_id('non-associated-keys-popup').find_elements_by_tag_name('li')
            for non_associated_key in non_associated_keys:
                if context.mist_config['CREDENTIALS'][ssh_key_name]['key_name'].lower() in safe_get_element_text(non_associated_key).lower():
                    non_associated_key.click()
                    key_already_associated = True
                    break

            if not key_already_associated:
                context.execute_steps(u"""
                    When I click the "New key" button inside the "Add key" popup
                    Then I expect for "key-add-popup" popup to appear within max 2 seconds
                    And I upload the ssh key with name "%s"
                """ % ssh_key_name)

            context.execute_steps(u"""
                Then I expect for "machine-keys-panel" side panel to appear within max 4 seconds
                And I expect for "machine-associating-key-loader" loader to finish within max 100 seconds
                Then If the key addition was successful
            """)
            context.browser.find_elements_by_class_name('ui-panel-dismiss')[0].click()
            return
        elif 'keys' in button_text.lower():
            # otherwise it will be called "? keys" where ? is the number of
            # saved keys. before adding the key we need to check if it's already
            # saved
            context.execute_steps(u'''
                Then I click the button "%s"
                And I expect for "machine-keys-panel" side panel to appear within max 4 seconds
            ''' % safe_get_element_text(button))
            machine_keys_list = context.browser.find_element_by_id("machine-keys")
            machines_keys = machine_keys_list.find_elements_by_class_name(
                "small-list-item")
            checked_texts = []
            for machines_key in machines_keys:
                machines_key_text = safe_get_element_text(machines_key)
                if not machines_key_text or not machines_key_text.strip():
                    # sometimes the code checks for the texts too fast and they
                    # haven't been fetched yet so we do a sleep
                    sleep(1)
                checked_texts.append(machines_key_text)
                if context.mist_config['CREDENTIALS'][ssh_key_name]['key_name']\
                        in machines_key_text:
                    context.browser.find_elements_by_class_name('ui-panel-dismiss')[0].click()
                    context.execute_steps(u'Then I expect for '
                                          u'"machine-keys-panel" side panel '
                                          u'to disappear within max 4 seconds')
                    return
            context.execute_steps(u"""
                When I click the "New key" button inside the "Manage Keys" panel
                And I expect for "non-associated-keys-popup" popup to appear within max 4 seconds
            """)
            # check if the key is already uploaded but not associated
            key_already_associated = False
            non_associated_keys = context.browser.find_element_by_id('non-associated-keys-popup').find_elements_by_tag_name('li')
            for non_associated_key in non_associated_keys:
                if context.mist_config['CREDENTIALS'][ssh_key_name]['key_name'].lower() in safe_get_element_text(non_associated_key).lower():
                    non_associated_key.click()
                    key_already_associated = True
                    break

            if not key_already_associated:
                context.execute_steps(u"""
                    When I click the "New key" button inside the "Add Key" popup
                    Then I expect for "key-add-popup" popup to appear within max 2 seconds
                    And I upload the ssh key with name "%s"
                """ % ssh_key_name)

            context.execute_steps(u"""
                Then I expect for "key-generate-loader" loader to finish within max 5 seconds
                And I expect for "machine-associating-key-loader" loader to finish within max 100 seconds
                And If the key addition was successful
            """)
            context.browser.find_elements_by_class_name('ui-panel-dismiss')[0].click()
<<<<<<< HEAD
            context.execute_steps(u'Then I expect for "machine-keys-panel" side panel to disappear within max 4 seconds')
=======
            context.execute_steps(u'Then I expect for "machine-keys-panel" '
                                  u'side panel to disappear within max 4 '
                                  u'seconds')


def is_ssh_connection_up(lines):
    errors = ['disconnected', 'timeout', 'timed out', 'closure', 'broken']
    for line in lines:
        for error in errors:
            if error in line.lower():
                return False
    return True


def update_lines(terminal, lines):
    """
    Cleans up the terminal from empty lines and marks down the last empty line.
    """
    starting_lines = len(lines)
    all_lines = terminal.find_elements_by_tag_name('div')
    safety_counter = max_safety_count = 5
    for i in range(len(lines), len(all_lines)):
        all_lines_text = safe_get_element_text(all_lines[i])
        line = all_lines_text.rstrip().lstrip()
        if line:
            for j in range(0, max_safety_count - safety_counter):
                lines.append(" ")
            lines.append(line)
        safety_counter = safety_counter - 1 if not line else max_safety_count
        if safety_counter == 0:
            break
    return starting_lines < len(lines)


def check_ssh_connection_with_timeout(context, connection_timeout=200):
    end_time = time() + 10
    terminal = None
    while time() < end_time:
        try:
            terminal = context.browser.find_elements_by_class_name('terminal')
            if len(terminal) > 0:
                terminal = terminal[0]
                break
            sleep(1)
        except NoSuchElementException:
            sleep(1)
    assert terminal, "Terminal has not opened 10 seconds after pressing the " \
                     "button. Aborting!"

    connection_max_time = time() + connection_timeout
    lines = []

    # waiting for input to become available
    while time() < connection_max_time:
        if update_lines(terminal, lines):
            assert is_ssh_connection_up(lines), "Error while using shell"
            if re.search(":(.*)\$", lines[-1]):
                break
        assert time() + 1 < connection_max_time, "Shell hasn't connected after"\
                                                 " %s seconds. Aborting!"\
                                                 % connection_timeout
        sleep(1)

    terminal.send_keys("ls -l\n")
    command_input_line = len(lines) - 1
    # terminal.send_keys("ls -l\n")
    command_end_time = time() + 20
    # waiting for command output to be returned
    while time() < command_end_time:
        # if the command output has finished being printed
        if update_lines(terminal, lines):
            assert is_ssh_connection_up(lines), "Connection is broken"
            if re.search(":(.*)\$", lines[-1]):
                for i in range(len(lines)-2, command_input_line, -1):
                    if re.search("total\s\d{1,3}", lines[i]):
                        return
        sleep(1)
    assert False, "Command output took too long"


@step(u'I test the ssh connection')
def check_ssh_connection(context):
    """
    This step will press the shell button and wait for the connection to be
    established and then will try to execute a command in the server and
    get some output.
    """
    check_ssh_connection_with_timeout(context)


@step('I test the ssh connection {times} times for max {seconds} seconds each'
      ' time')
def multi_ssh_test(context, times, seconds):
    assert int(times) > 0, "You should test ssh a positive number of times"
    for i in range(int(times)):
        assertion_error = None
        context.execute_steps(u'Then I click the button "Shell"')
        try:
            check_ssh_connection_with_timeout(context, int(seconds))
        except AssertionError as e:
            assertion_error = e
            if i == int(times) - 1:
                assert False, "Connection has not been established. Last error " \
                              "encountered was:\n%s" % repr(assertion_error)
        sleep(2)
        clicketi_click(context, context.browser.find_element_by_id('shell-back'))
        WebDriverWait(context.browser, 4).until(EC.invisibility_of_element_located((By.CLASS_NAME, 'terminal')))
        if not assertion_error:
            return


@then(u'I search for the "{text}" Machine')
def search_image(context, text):
    if context.mist_config.get(text):
        text = context.mist_config.get(text)
    search_for_something(context, text, 'machine')
>>>>>>> 6e9632ae
<|MERGE_RESOLUTION|>--- conflicted
+++ resolved
@@ -326,123 +326,6 @@
                 And If the key addition was successful
             """)
             context.browser.find_elements_by_class_name('ui-panel-dismiss')[0].click()
-<<<<<<< HEAD
-            context.execute_steps(u'Then I expect for "machine-keys-panel" side panel to disappear within max 4 seconds')
-=======
             context.execute_steps(u'Then I expect for "machine-keys-panel" '
                                   u'side panel to disappear within max 4 '
-                                  u'seconds')
-
-
-def is_ssh_connection_up(lines):
-    errors = ['disconnected', 'timeout', 'timed out', 'closure', 'broken']
-    for line in lines:
-        for error in errors:
-            if error in line.lower():
-                return False
-    return True
-
-
-def update_lines(terminal, lines):
-    """
-    Cleans up the terminal from empty lines and marks down the last empty line.
-    """
-    starting_lines = len(lines)
-    all_lines = terminal.find_elements_by_tag_name('div')
-    safety_counter = max_safety_count = 5
-    for i in range(len(lines), len(all_lines)):
-        all_lines_text = safe_get_element_text(all_lines[i])
-        line = all_lines_text.rstrip().lstrip()
-        if line:
-            for j in range(0, max_safety_count - safety_counter):
-                lines.append(" ")
-            lines.append(line)
-        safety_counter = safety_counter - 1 if not line else max_safety_count
-        if safety_counter == 0:
-            break
-    return starting_lines < len(lines)
-
-
-def check_ssh_connection_with_timeout(context, connection_timeout=200):
-    end_time = time() + 10
-    terminal = None
-    while time() < end_time:
-        try:
-            terminal = context.browser.find_elements_by_class_name('terminal')
-            if len(terminal) > 0:
-                terminal = terminal[0]
-                break
-            sleep(1)
-        except NoSuchElementException:
-            sleep(1)
-    assert terminal, "Terminal has not opened 10 seconds after pressing the " \
-                     "button. Aborting!"
-
-    connection_max_time = time() + connection_timeout
-    lines = []
-
-    # waiting for input to become available
-    while time() < connection_max_time:
-        if update_lines(terminal, lines):
-            assert is_ssh_connection_up(lines), "Error while using shell"
-            if re.search(":(.*)\$", lines[-1]):
-                break
-        assert time() + 1 < connection_max_time, "Shell hasn't connected after"\
-                                                 " %s seconds. Aborting!"\
-                                                 % connection_timeout
-        sleep(1)
-
-    terminal.send_keys("ls -l\n")
-    command_input_line = len(lines) - 1
-    # terminal.send_keys("ls -l\n")
-    command_end_time = time() + 20
-    # waiting for command output to be returned
-    while time() < command_end_time:
-        # if the command output has finished being printed
-        if update_lines(terminal, lines):
-            assert is_ssh_connection_up(lines), "Connection is broken"
-            if re.search(":(.*)\$", lines[-1]):
-                for i in range(len(lines)-2, command_input_line, -1):
-                    if re.search("total\s\d{1,3}", lines[i]):
-                        return
-        sleep(1)
-    assert False, "Command output took too long"
-
-
-@step(u'I test the ssh connection')
-def check_ssh_connection(context):
-    """
-    This step will press the shell button and wait for the connection to be
-    established and then will try to execute a command in the server and
-    get some output.
-    """
-    check_ssh_connection_with_timeout(context)
-
-
-@step('I test the ssh connection {times} times for max {seconds} seconds each'
-      ' time')
-def multi_ssh_test(context, times, seconds):
-    assert int(times) > 0, "You should test ssh a positive number of times"
-    for i in range(int(times)):
-        assertion_error = None
-        context.execute_steps(u'Then I click the button "Shell"')
-        try:
-            check_ssh_connection_with_timeout(context, int(seconds))
-        except AssertionError as e:
-            assertion_error = e
-            if i == int(times) - 1:
-                assert False, "Connection has not been established. Last error " \
-                              "encountered was:\n%s" % repr(assertion_error)
-        sleep(2)
-        clicketi_click(context, context.browser.find_element_by_id('shell-back'))
-        WebDriverWait(context.browser, 4).until(EC.invisibility_of_element_located((By.CLASS_NAME, 'terminal')))
-        if not assertion_error:
-            return
-
-
-@then(u'I search for the "{text}" Machine')
-def search_image(context, text):
-    if context.mist_config.get(text):
-        text = context.mist_config.get(text)
-    search_for_something(context, text, 'machine')
->>>>>>> 6e9632ae
+                                  u'seconds')