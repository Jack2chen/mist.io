from behave import *
from time import time, sleep


@then(u'Images list should be loaded within {seconds} seconds')
def images_loaded(context, seconds):
    end_time = time() + int(seconds)
    while time() < end_time:
        images = context.browser.find_elements_by_class_name("checkbox-link")
        if len(images) > 0:
            return
        sleep(2)

    assert False, u'Images not loaded within %s seconds' % seconds


@then(u'there should be starred Images')
def starred_images_loaded(context):
    starred_images = context.browser.find_elements_by_class_name("staron")
    assert len(starred_images) > 0, u'No starred images found'


@then(u'an Image that contains "{text}" should be starred')
def assert_starred_image(context, text):
    images_list = context.browser.find_element_by_id("image-list")
    images = images_list.find_elements_by_tag_name("li")
    starred_images = filter(lambda li: 'staron' in li.get_attribute('class'), images)
    if text == 'the_name_that_i_used_before':
        text = context.mist_config['PREVIOUS_IMAGE_NAME']
    starred_image = filter(lambda li: text in li.text.lower(), starred_images)
    assert len(starred_image) == 1, "Could not find starred image with name %s" % text
<<<<<<< HEAD


@when(u'I search for a "{text}" Image')
def search_image(context, text):
    if text == 'the_name_that_i_used_before':
        text = context.mist_config['PREVIOUS_IMAGE_NAME']
    search_bar = context.browser.find_elements_by_class_name("image-search")
    assert len(search_bar) > 0, "Could not find the image search input"
    assert len(search_bar) == 1, "Found more than one image search input " \
                                 "elements"
    search_bar = search_bar[0]
    for letter in text:
        search_bar.send_keys(letter)
    sleep(2)
=======
>>>>>>> 5195bd57


@when(u'I star an Image that contains "{text}"')
def star_image(context, text):
    images_list = context.browser.find_element_by_id("image-list")
    images = images_list.find_elements_by_tag_name("li")

    for image in images:
        if text in image.text:
            star_button = image.find_element_by_class_name("ui-checkbox")
            star_button.click()
            context.mist_config['PREVIOUS_IMAGE_NAME'] = image.find_element_by_tag_name('h3').text
            return


@when(u'I clear the Images search bar')
def clear_image_search_bar(context):
    search_bar = context.browser.find_element_by_id("search-term-input")
    for i in range(20):
        search_bar.send_keys(u'\ue003')


@then(u'I unstar the image that contains "{text}"')
def unstar_image(context, text):
    images_list = context.browser.find_element_by_id("image-list")
    images = images_list.find_elements_by_tag_name("li")
    if text == 'the_name_that_i_used_before':
        text = context.mist_config['PREVIOUS_IMAGE_NAME']
    for image in images:
        if text in image.text:
            star_button = image.find_element_by_class_name("ui-checkbox")
            star_button.click()
            return


@then(u'there should be {num} unstarred images')
def unstar_image(context, num):
    images_list = context.browser.find_element_by_id("image-list")
    unstarred_images = images_list.find_element_by_class_name('staroff')
    assert len(unstarred_images) == int(num), "There are %s and not %s " \
                                              "unstarred images" % \
                                              (len(unstarred_images), int(num))
<|MERGE_RESOLUTION|>--- conflicted
+++ resolved
@@ -29,23 +29,6 @@
         text = context.mist_config['PREVIOUS_IMAGE_NAME']
     starred_image = filter(lambda li: text in li.text.lower(), starred_images)
     assert len(starred_image) == 1, "Could not find starred image with name %s" % text
-<<<<<<< HEAD
-
-
-@when(u'I search for a "{text}" Image')
-def search_image(context, text):
-    if text == 'the_name_that_i_used_before':
-        text = context.mist_config['PREVIOUS_IMAGE_NAME']
-    search_bar = context.browser.find_elements_by_class_name("image-search")
-    assert len(search_bar) > 0, "Could not find the image search input"
-    assert len(search_bar) == 1, "Found more than one image search input " \
-                                 "elements"
-    search_bar = search_bar[0]
-    for letter in text:
-        search_bar.send_keys(letter)
-    sleep(2)
-=======
->>>>>>> 5195bd57
 
 
 @when(u'I star an Image that contains "{text}"')
