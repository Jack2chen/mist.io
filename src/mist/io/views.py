"""mist.io.views

Here we define the HTTP API of the app. The view functions here are
responsible for taking parameters from the web requests, passing them on to
functions defined in methods and properly formatting the output. This is the
only source file where we import things from pyramid. View functions should
only check that all required params are provided. Any further checking should
be performed inside the corresponding method functions.

"""

import re
import requests
import json

from pyramid.response import Response

# try:
from mist.core.helpers import view_config
from mist.core.auth.methods import user_from_request
from mist.core.keypair.models import Keypair
from mist.core.cloud.models import Cloud, Machine, KeyAssociation
from mist.core import config
import mist.core.methods
# except ImportError:
#     from mist.io import config
#     from mist.io.helpers import user_from_request
#     from pyramid.view import view_config

from mist.io import methods

import mist.io.exceptions as exceptions
from mist.io.exceptions import *
import pyramid.httpexceptions

from mist.io.helpers import get_auth_header, params_from_request
from mist.io.helpers import trigger_session_update, transform_key_machine_associations

from mist.core.auth.methods import auth_context_from_request

import logging
logging.basicConfig(level=config.PY_LOG_LEVEL,
                    format=config.PY_LOG_FORMAT,
                    datefmt=config.PY_LOG_FORMAT_DATE)
log = logging.getLogger(__name__)

OK = Response("OK", 200)


@view_config(context=Exception)
def exception_handler_mist(exc, request):
    """Here we catch exceptions and transform them to proper http responses

    This is a special pyramid view that gets triggered whenever an exception
    is raised from any other view. It catches all exceptions exc where
    isinstance(exc, context) is True.

    """

    # non-mist exceptions. that shouldn't happen! never!
    if not isinstance(exc, exceptions.MistError):
        trace = traceback.format_exc()
        log.critical("Uncaught non-mist exception? WTF!\n%s", trace)
        return Response("Internal Server Error", 500)

    # mist exceptions are ok.
    log.info("MistError: %r", exc)

    # translate it to HTTP response based on http_code attribute
    return Response(str(exc), exc.http_code)


@view_config(context='pyramid.httpexceptions.HTTPNotFound',
             renderer='templates/404.pt')
def not_found(self, request):

    return pyramid.httpexceptions.HTTPFound(request.host_url + "/#" + request.path)

@view_config(route_name='home', request_method='GET',
             renderer='templates/home.pt')
def home(request):
    """Home page view"""
    user = user_from_request(request)
    organization = {
        'id': 1,
        'name': 'my_organization',
        'members': [{
            'id': 1,
            'name': 'Marios Fakiolas',
            'email': 'marios@mist.io'
        }, {
            'id': 2,
            'name': 'Xristina Papakonstantinou',
            'email': 'xristina@mist.io'
        }, {
            'id': 3,
            'name': 'Pablo Tziano',
            'email': 'pablo@mist.io'
        }, {
            'id': 4,
            'name': 'Dimitris Rozakis',
            'email': 'dr@mist.io'
        }],
        'teams': [{
            'id': 1,
            'name': 'Owners',
            'description': '',
            'members': [1],
            'policy': {
                'operator': 'ALLOW',
                'rules': [{
                    'operator': 'DENY',
                    'action': 'abc',
                    'rtype': 'machine',
                    'rid': '',
                    'rtags': ''
                }, {
                    'operator': 'ALLOW',
                    'action': 'abc',
                    'rtype': 'script',
                    'rid': '',
                    'rtags': ''
                }]
            }
        }, {
            'id': 2,
            'name': 'Frontend Team',
            'description': '',
            'members': [1, 2],
            'policy': {
                'operator': 'ALLOW',
                'rules': [{
                    'operator': 'DENY',
                    'action': '',
                    'rtype': '',
                    'rid': '',
                    'rtags': ''
                }]
            }
        }, {
            'id': 3,
            'name': 'QA Team',
            'description': '',
            'members': [3],
            'policy': {
                'operator': 'ALLOW',
                'rules': [{
                    'operator': 'DENY',
                    'action': '',
                    'rtype': '',
                    'rid': '',
                    'rtags': ''
                }]
            }
        }, {
            'id': 4,
            'name': 'Backend Team',
            'description': '',
            'members': [4],
            'policy': {
                'operator': 'ALLOW',
                'rules': [{
                    'operator': 'DENY',
                    'action': '',
                    'rtype': '',
                    'rid': '',
                    'rtags': ''
                }]
            }
        }]
    }
    # organization = None

    return {
        'project': 'mist.io',
        'email': json.dumps(user.email),
        'first_name': json.dumps(""),
        'last_name': json.dumps(""),
        'supported_providers': json.dumps(config.SUPPORTED_PROVIDERS_V_2),
        'core_uri': json.dumps(config.CORE_URI),
        'auth': json.dumps(bool(user.mist_api_token)),
        'js_build': json.dumps(config.JS_BUILD),
        'css_build': config.CSS_BUILD,
        'js_log_level': json.dumps(config.JS_LOG_LEVEL),
        'google_analytics_id': config.GOOGLE_ANALYTICS_ID,
        'is_core': json.dumps(False),
        'csrf_token': json.dumps(""),
        'beta_features': json.dumps(False),
        'last_build': config.LAST_BUILD,
        'org_create': json.dumps(True),
        'organization': json.dumps(organization)
    }


@view_config(route_name="check_auth", request_method='POST', renderer="json")
def check_auth(request):
    """Check on the mist.core service if authenticated"""

    params = params_from_request(request)
    email = params.get('email', '').lower()
    password = params.get('password', '')

    payload = {'email': email, 'password': password}
    try:
        ret = requests.post(config.CORE_URI + '/auth', params=payload,
                            verify=config.SSL_VERIFY)
    except requests.exceptions.SSLError as exc:
        log.error("%r", exc)
        raise SSLError()
    if ret.status_code == 200:
        ret_dict = json.loads(ret.content)
        user = user_from_request(request)
        user.email = email
        user.mist_api_token = ret_dict.pop('token', '')
        user.save()
        log.info("successfully check_authed")
        return ret_dict
    else:
        log.error("Couldn't check_auth to mist.io: %r", ret)
        raise UnauthorizedError()


@view_config(route_name='account', request_method='POST', renderer='json')
def update_user_settings(request):
    """try free plan, by communicating to the mist.core service"""

    params = params_from_request(request)
    action = params.get('action', '').lower()
    plan = params.get('plan', '')
    name = params.get('name', '')
    company_name = params.get('company_name', '')
    country = params.get('country', '')
    number_of_servers = params.get('number_of_servers', '')
    number_of_people = params.get('number_of_people', '')

    user = user_from_request(request)

    payload = {'action': action,
               'plan': plan,
               'name': name,
               'company_name': company_name,
               'country': country,
               'number_of_servers': number_of_servers,
               'number_of_people': number_of_people}

    try:
        ret = requests.post(config.CORE_URI + '/account',
                            params=payload,
                            headers={'Authorization': get_auth_header(user)},
                            verify=config.SSL_VERIFY)
    except requests.exceptions.SSLError as exc:
        log.error("%r", exc)
        raise SSLError()
    if ret.status_code == 200:
        ret = json.loads(ret.content)
        return ret
    else:
        raise UnauthorizedError()


@view_config(route_name='api_v1_clouds', request_method='GET', renderer='json')
@view_config(route_name='clouds', request_method='GET', renderer='json')
def list_clouds(request):
    """
    Request a list of all added clouds.
    ---
    """
    auth_context = auth_context_from_request(request)
    return mist.core.methods.filter_list_clouds(auth_context)


@view_config(route_name='api_v1_clouds', request_method='POST', renderer='json')
@view_config(route_name='clouds', request_method='POST', renderer='json')
def add_cloud(request):
    """
    Add a new cloud
     Adds a new cloud to the user and returns the cloud_id
    ---
    api_key:
      type: string
    api_secret:
      type: string
    apiurl:
      type: string
    docker_port:
      type: string
    machine_key:
      type: string
    machine_port:
      type: string
    machine_user:
      type: string
    provider:
      description: The id of the cloud provider.
      enum:
      - vcloud
      - bare_metal
      - docker
      - libvirt
      - openstack
      - vsphere
      - coreos
      - ec2
      - rackspace
      - nephoscale
      - digitalocean
      - softlayer
      - gce
      - azure
      - linode
      - indonesian_vcloud
      - hostvirtual
      - vultr
      required: true
      type: string
    remove_on_error:
      type: string
    tenant_name:
      type: string
    title:
      description: The human readable title of the cloud.
      required: true
      type: string
    """
    auth_context = auth_context_from_request(request)
    if not auth_context.has_perm('cloud', 'add'):
        raise UnauthorizedError()
    owner = auth_context.owner
    params = params_from_request(request)
    # remove spaces from start/end of string fields that are often included
    # when pasting keys, preventing thus succesfull connection with the
    # cloud
    for key in params.keys():
        if type(params[key]) in [unicode, str]:
            params[key] = params[key].rstrip().lstrip()

    api_version = request.headers.get('Api-Version', 1)
    title = params.get('title', '')
    provider = params.get('provider', '')

    if not provider:
        raise RequiredParameterMissingError('provider')


    monitoring = None
    if int(api_version) == 2:
        ret = methods.add_cloud_v_2(owner, title, provider, params)
        cloud_id = ret['cloud_id']
        monitoring = ret.get('monitoring')
    else:
        apikey = params.get('apikey', '')
        apisecret = params.get('apisecret', '')
        apiurl = params.get('apiurl') or ''  # fixes weird issue w/ none value
        tenant_name = params.get('tenant_name', '')
        # following params are for baremetal
        machine_hostname = params.get('machine_ip', '')
        machine_key = params.get('machine_key', '')
        machine_user = params.get('machine_user', '')
        remove_on_error = params.get('remove_on_error', True)
        try:
            docker_port = int(params.get('docker_port', 4243))
        except:
            docker_port = 4243
        try:
            ssh_port = int(params.get('machine_port', 22))
        except:
            ssh_port = 22
        region = params.get('region', '')
        compute_endpoint = params.get('compute_endpoint', '')
        # TODO: check if all necessary information was provided in the request

        cloud_id = methods.add_cloud(
            owner, title, provider, apikey, apisecret, apiurl,
            tenant_name=tenant_name,
            machine_hostname=machine_hostname, machine_key=machine_key,
            machine_user=machine_user, region=region,
            compute_endpoint=compute_endpoint, port=ssh_port,
            docker_port=docker_port,
            remove_on_error=remove_on_error,
        )

    cloud = Cloud.objects.get(owner=owner, id=cloud_id)

    cloud_tags = auth_context.get_tags("cloud", "add")
    if cloud_tags:
        mist.core.methods.set_cloud_tags(owner, cloud_tags, cloud_id)

    c_count = Cloud.objects(owner=owner).count()
    ret = {
        'index': c_count - 1,
        'id': cloud_id,
        'apikey': cloud.apikey,
        'apiurl': cloud.apiurl,
        'tenant_name': cloud.tenant_name,
        'title': cloud.title,
        'provider': cloud.provider,
        'poll_interval': cloud.poll_interval,
        'region': cloud.region,
        'status': 'off',
        'enabled': cloud.enabled,
    }
    if monitoring:
        ret['monitoring'] = monitoring
    return ret


@view_config(route_name='api_v1_cloud_action', request_method='DELETE')
@view_config(route_name='cloud_action', request_method='DELETE')
def delete_cloud(request):
    """
    Delete a cloud
    Deletes cloud with given cloud_id.
    ---
    cloud:
      in: path
      required: true
      type: string
    """
    auth_context = auth_context_from_request(request)
    cloud_id = request.matchdict['cloud']
    cloud_tags = mist.core.methods.get_cloud_tags(auth_context.owner, cloud_id)
    if not auth_context.has_perm('cloud', 'remove', cloud_id, cloud_tags):
        raise UnauthorizedError()
    methods.delete_cloud(auth_context.owner, cloud_id)
    return OK


@view_config(route_name='api_v1_cloud_action', request_method='PUT')
@view_config(route_name='cloud_action', request_method='PUT')
def rename_cloud(request):
    """
    Rename a cloud
    Renames cloud with given cloud_id.
    ---
    cloud:
      in: path
      required: true
      type: string
    new_name:
      description: ' New name for the key (will also serve as the key''s id)'
      type: string
    """
    auth_context = auth_context_from_request(request)
    cloud_id = request.matchdict['cloud']
    params = params_from_request(request)
    new_name = params.get('new_name', '')
    if not new_name:
        raise RequiredParameterMissingError('new_name')
    cloud_tags = mist.core.methods.get_cloud_tags(auth_context.owner, cloud_id)
    if not auth_context.has_perm('cloud', 'edit', cloud_id, cloud_tags):
        raise UnauthorizedError()

    methods.rename_cloud(auth_context.owner, cloud_id, new_name)
    return OK


@view_config(route_name='api_v1_cloud_action', request_method='POST')
@view_config(route_name='cloud_action', request_method='POST')
def toggle_cloud(request):
    """
    Toggle a cloud
    Toggles cloud with given cloud_id.
    ---
    cloud:
      in: path
      required: true
      type: string
    new_state:
      enum:
      - '0'
      - '1'
      type: string
    """
    auth_context = auth_context_from_request(request)
    cloud_id = request.matchdict['cloud']
    params = params_from_request(request)
    new_state = params.get('new_state', '')
    if not new_state:
        raise RequiredParameterMissingError('new_state')

    if new_state != "1" and new_state != "0":
        raise BadRequestError('Invalid cloud state')

    cloud_tags = mist.core.methods.get_cloud_tags(auth_context.owner, cloud_id)
    if not auth_context.has_perm('cloud', 'edit', cloud_id, cloud_tags):
        raise UnauthorizedError()

    cloud = Cloud.objects.get(owner=auth_context.owner, id=cloud_id)
    cloud.enabled=bool(int(new_state))
    cloud.save()
    trigger_session_update(auth_context.owner, ['clouds'])
    return OK


@view_config(route_name='api_v1_keys', request_method='GET', renderer='json')
@view_config(route_name='keys', request_method='GET', renderer='json')
def list_keys(request):
    """
    List keys
    Retrieves a list of all added Keys
    ---
    """
    auth_context = auth_context_from_request(request)
    return mist.core.methods.filter_list_keys(auth_context)


@view_config(route_name='api_v1_keys', request_method='PUT', renderer='json')
@view_config(route_name='keys', request_method='PUT', renderer='json')
def add_key(request):
    """
    Add key
    Add key with specific id
    ---
    id:
      description: ' The Key name (id)'
      required: true
      type: string
    priv:
      description: ' The private key'
      required: true
      type: string
    """
    params = params_from_request(request)
    key_id = params.get('id', '')
    private_key = params.get('priv', '')

    auth_context = auth_context_from_request(request)
    if not auth_context.has_perm('key', 'add'):
        raise UnauthorizedError()
    key_id = methods.add_key(auth_context.owner, key_id, private_key)
    key_tags = auth_context.get_tags("key", "add")
    if key_tags:
        mist.core.methods.set_keypair_tags(auth_context.owner, key_tags, key_id)
    keypair = Keypair.objects.get(owner=auth_context.owner, name=key_id)

    # since its a new key machines fields should be an empty list

    clouds = Cloud.objects(owner=auth_context.owner)
    machines = Machine.objects(cloud__in=clouds,
                               key_associations__keypair__exact=keypair)

    assoc_machines = transform_key_machine_associations(machines, keypair)

    return {'id': key_id,
            'machines': assoc_machines,
            'isDefault': keypair.default}


@view_config(route_name='api_v1_key_action', request_method='DELETE', renderer='json')
@view_config(route_name='key_action', request_method='DELETE', renderer='json')
def delete_key(request):
    """
    Delete key
    Delete key. When a keypair gets deleted, it takes its asociations with it
    so just need to remove from the server too. If the default key gets delet-
    ed, it sets the next one as default, provided that at least another key e-
    xists. It returns the list of all keys after the deletion, excluding the
    private keys (check also list_keys).
    ---
    key:
      in: path
      required: true
      type: string
    """
    auth_context = auth_context_from_request(request)
    key_id = request.matchdict.get('key')
    if not key_id:
        raise KeypairParameterMissingError()

    auth_context = auth_context_from_request(request)
    keypair = Keypair.objects.get(owner=auth_context.owner, name=key_id)
    keypair_tags = mist.core.methods.get_keypair_tags(auth_context.owner,
                                                      key_id)
    if not auth_context.has_perm('key', 'remove', keypair.id, keypair_tags):
        raise UnauthorizedError()
    methods.delete_key(auth_context.owner, key_id)
    return list_keys(request)


@view_config(route_name='api_v1_keys', request_method='DELETE', renderer='json')
@view_config(route_name='keys', request_method='DELETE', renderer='json')
def delete_keys(request):
    """
    Delete multiple keys.
    Provide a list of key ids to be deleted. The method will try to delete
    all of them and then return a json that describes for each key id
    whether or not it was deleted or not_found if the key id could not
    be located. If no key id was found then a 404(Not Found) response will
    be returned.
    ---
    key_ids:
      required: true
      type: array
      items:
        type: string
        name: key_id
    """
    auth_context = auth_context_from_request(request)

    params = params_from_request(request)
    key_ids = params.get('key_ids', [])
    if type(key_ids) != list or len(key_ids) == 0:
        raise RequiredParameterMissingError('No key ids provided')
    # remove duplicate ids if there are any
    key_ids = sorted(key_ids)
    i = 1
    while i < len(key_ids):
        if key_ids[i] == key_ids[i - 1]:
            key_ids = key_ids[:i] + key_ids[i + 1:]
        else:
            i += 1
    report = {}
    for key_id in key_ids:
        try:
            keypair = Keypair.objects.get(owner=auth_context.owner, name=key_id)
            keypair_tags = mist.core.methods.get_keypair_tags(auth_context.owner,
                                                              key_id)
            if not auth_context.has_perm('key', 'remove', keypair.id, keypair_tags):
                raise UnauthorizedError()
            methods.delete_key(auth_context.owner, key_id)
        except KeypairNotFoundError:
            report[key_id] = 'not_found'
        else:
            report[key_id] = 'deleted'
    # if no script id was valid raise exception
    if len(filter(lambda key_id: report[key_id] == 'not_found',
                  report)) == len(key_ids):
        raise NotFoundError('No valid script id provided')
    return report


@view_config(route_name='api_v1_key_action', request_method='PUT', renderer='json')
@view_config(route_name='key_action', request_method='PUT', renderer='json')
def edit_key(request):
    """
    Edit a key
    Edits a given key's name from old_key -> new_key
    ---
    new_id:
      description: The new Key name (id)
      type: string
    key:
      description: ' The old key name (id)'
      in: path
      required: true
      type: string
    """
    old_id = request.matchdict['key']
    params = params_from_request(request)
    new_id = params.get('new_id')
    if not new_id:
        raise RequiredParameterMissingError("new_id")

    auth_context = auth_context_from_request(request)
    keypair = Keypair.objects.get(owner=auth_context.owner, name=old_id)
    keypair_tags = mist.core.methods.get_keypair_tags(auth_context.owner, old_id)
    if not auth_context.has_perm('key', 'edit', keypair.id, keypair_tags):
        raise UnauthorizedError()
    methods.edit_key(auth_context.owner, new_id, old_id)
    return {'new_id': new_id}


@view_config(route_name='api_v1_key_action', request_method='POST')
@view_config(route_name='key_action', request_method='POST')
def set_default_key(request):
    """
    Set default key
    Sets a new default key
    ---
    key:
      description: The key id
      in: path
      required: true
      type: string
    """
    key_id = request.matchdict['key']

    auth_context = auth_context_from_request(request)
    keypair = Keypair.objects.get(owner=auth_context.owner, name=key_id)
    keypair_tags = mist.core.methods.get_keypair_tags(auth_context.owner,
                                                      key_id)
    if not auth_context.has_perm('key', 'edit', keypair.id, keypair_tags):
        raise UnauthorizedError()

    methods.set_default_key(auth_context.owner, key_id)
    return OK


@view_config(route_name='api_v1_key_private', request_method='GET', renderer='json')
@view_config(route_name='key_private', request_method='GET', renderer='json')
def get_private_key(request):
    """
    Gets private key from keypair name.
    It is used in single key view when the user clicks the display private key
    button.
    ---
    key:
      description: ' The key id'
      in: path
      required: true
      type: string
    """

    key_id = request.matchdict['key']
    if not key_id:
        raise RequiredParameterMissingError("key_id")

    auth_context = auth_context_from_request(request)
    keypair = Keypair.objects.get(owner=auth_context.owner, name=key_id)
    keypair_tags = mist.core.methods.get_keypair_tags(auth_context.owner,
                                                      key_id)
    if not auth_context.has_perm('key', 'read_private', keypair.id,
                                 keypair_tags):
        raise UnauthorizedError()
    return keypair.private


@view_config(route_name='api_v1_key_public', request_method='GET', renderer='json')
@view_config(route_name='key_public', request_method='GET', renderer='json')
def get_public_key(request):
    """
    Get public key
    Gets public key from keypair name.
    ---
    key:
      description: ' The key id'
      in: path
      required: true
      type: string
    """
    key_id = request.matchdict['key']
    if not key_id:
        raise RequiredParameterMissingError("key_id")

    auth_context = auth_context_from_request(request)
    keypair = Keypair.objects.get(owner=auth_context.owner, name=key_id)
    keypair_tags = mist.core.methods.get_keypair_tags(auth_context.owner,
                                                      key_id)
    if not auth_context.has_perm('key', 'read', keypair.id, keypair_tags):
        raise UnauthorizedError()
    return keypair.public


@view_config(route_name='api_v1_keys', request_method='POST', renderer='json')
@view_config(route_name='keys', request_method='POST', renderer='json')
def generate_keypair(request):
    """
    Generate key
    Generate key pair
    ---
    """
    keypair = Keypair()
    keypair.generate()
    return {'priv': keypair.private, 'public': keypair.public}


@view_config(route_name='api_v1_key_association', request_method='PUT', renderer='json')
@view_config(route_name='key_association', request_method='PUT', renderer='json')
def associate_key(request):
    """
    Associate a key to a machine
    Associates a key with a machine. If host is set it will also attempt to ac-
    tually deploy it to the machine. To do that it requires another keypair (-
    existing_key) that can connect to the machine.
    ---
    cloud:
      in: path
      required: true
      type: string
    machine:
      in: path
      required: true
      type: string
    key:
      in: path
      required: true
      type: string
    host:
      type: string
    port:
      default: 22
      type: integer
    ssh_user:
      description: The ssh user
      type: string
    """
    key_id = request.matchdict['key']
    cloud_id = request.matchdict['cloud']
    machine_id = request.matchdict['machine']
    params = params_from_request(request)
    ssh_user = params.get('user', None)
    try:
        ssh_port = int(request.json_body.get('port', 22))
    except:
        ssh_port = 22
    try:
        host = request.json_body.get('host')
    except:
        host = None
    if not host:
        raise RequiredParameterMissingError('host')
    auth_context = auth_context_from_request(request)
    cloud_tags = mist.core.methods.get_cloud_tags(auth_context.owner, cloud_id)
    if auth_context.has_perm("cloud", "read", cloud_id, cloud_tags):
        raise UnauthorizedError()
    keypair = Keypair.objects.get(owner=auth_context.owner, name=key_id)
    keypair_tags = mist.core.methods.get_keypair_tags(auth_context.owner, key_id)
    if not auth_context.has_perm('key', 'read_private', keypair.id, keypair_tags):
        raise UnauthorizedError()
    machine_tags = mist.core.methods.get_machine_tags(auth_context.owner,
                                                      cloud_id, machine_id)
    try:
        machine = Machine.objects.get(cloud=cloud_id, machine_id=machine_id)
        machine_uuid = machine.id
    except me.DoesNotExist:
        machine_uuid = ""
    if not auth_context.has_perm("machine", "associate_key", machine_uuid,
                                 machine_tags):
        raise UnauthorizedError()

    methods.associate_key(auth_context.owner, key_id, cloud_id, machine_id, host,
                          username=ssh_user, port=ssh_port)
    clouds = Cloud.objects(owner=auth_context.owner)
    machines = Machine.objects(cloud__in=clouds,
                               key_associations__keypair__exact=keypair)

    assoc_machines = transform_key_machine_associations(machines, keypair)
    # FIX filter machines based on auth_context

    return assoc_machines

@view_config(route_name='api_v1_key_association', request_method='DELETE', renderer='json')
@view_config(route_name='key_association', request_method='DELETE', renderer='json')
def disassociate_key(request):
    """
    Disassociate a key from a machine
    Disassociates a key from a machine. If host is set it will also attempt to
     actually remove it from the machine.
    ---
    key:
      in: path
      required: true
      type: string
    cloud:
      in: path
      required: true
      type: string
    machine:
      in: path
      required: true
      type: string
    host:
      type: string
    """
    key_id = request.matchdict['key']
    cloud_id = request.matchdict['cloud']
    machine_id = request.matchdict['machine']
    try:
        host = request.json_body.get('host')
    except:
        host = None

    auth_context = auth_context_from_request(request)
    cloud_tags = mist.core.methods.get_cloud_tags(auth_context.owner, cloud_id)
    if auth_context.has_perm("cloud", "read", cloud_id, cloud_tags):
        raise UnauthorizedError()
    machine_tags = mist.core.methods.get_machine_tags(auth_context.owner,
                                                      cloud_id, machine_id)
    try:
        machine = Machine.objects.get(cloud=cloud_id, machine_id=machine_id)
        machine_uuid = machine.id
    except me.DoesNotExist:
        machine_uuid = ""
    if not auth_context.has_perm("machine", "disassociate_key", machine_uuid,
                                 machine_tags):
        raise UnauthorizedError()

    methods.disassociate_key(auth_context.owner, key_id, cloud_id, machine_id, host)
    keypair = Keypair.objects.get(owner=auth_context.owner, name=key_id)
    clouds = Cloud.objects(owner=auth_context.owner)
    machines = Machine.objects(cloud__in=clouds,
                               key_associations__keypair__exact=keypair)

    assoc_machines = transform_key_machine_associations(machines, keypair)
    # FIX filter machines based on auth_context

    return assoc_machines
# TODO

@view_config(route_name='api_v1_machines', request_method='GET', renderer='json')
@view_config(route_name='machines', request_method='GET', renderer='json')
def list_machines(request):
    """
    List machines on cloud
    Gets machines and their metadata from a cloud
    ---
    cloud:
      in: path
      required: true
      type: string
    """

    auth_context = auth_context_from_request(request)
    cloud_id = request.matchdict['cloud']
    return mist.core.methods.filter_list_machines(auth_context, cloud_id)


@view_config(route_name='api_v1_machines', request_method='POST', renderer='json')
@view_config(route_name='machines', request_method='POST', renderer='json')
def create_machine(request):
    """
    Create machine(s) on cloud
    Creates one or more machines on the specified cloud. If async is true, a
    jobId will be returned.
    ---
    cloud:
      in: path
      required: true
      type: string
    async:
      description: ' Create machines asynchronously, returning a jobId'
      type: boolean
    quantity:
      description: ' The number of machines that will be created, async only'
      type: integer
    azure_port_bindings:
      type: string
    cloud_id:
      description: The Cloud ID
      required: true
      type: string
    disk:
      description: ' Only required by Linode cloud'
      type: string
    docker_command:
      type: string
    docker_env:
      items:
        type: string
      type: array
    docker_exposed_ports:
      type: object
    docker_port_bindings:
      type: object
    hostname:
      type: string
    image_extra:
      description: ' Needed only by Linode cloud'
      type: string
    image_id:
      description: ' Id of image to be used with the creation'
      required: true
      type: string
    image_name:
      type: string
    ips:
      type: string
    job_id:
      type: string
    key_id:
      description: ' Associate machine with this key_id'
      required: true
      type: string
    location_id:
      description: ' Id of the cloud''s location to create the machine'
      required: true
      type: string
    location_name:
      type: string
    machine_name:
      required: true
      type: string
    monitoring:
      type: string
    networks:
      items:
        type: string
      type: array
    plugins:
      items:
        type: string
      type: array
    post_script_id:
      type: string
    post_script_params:
      type: string
    script:
      type: string
    script_id:
      type: string
    script_params:
      type: string
    size_id:
      description: ' If of the size of the machine'
      required: true
      type: string
    size_name:
      type: string
    ssh_port:
      type: integer
    """
    params = params_from_request(request)
    cloud_id = request.matchdict['cloud']

<<<<<<< HEAD
    try:
        key_id = request.json_body.get('key')
        machine_name = request.json_body['name']
        location_id = request.json_body.get('location', None)
        if request.json_body.get('provider') == 'libvirt':
            image_id = request.json_body.get('image')
            disk_size = int(request.json_body.get('libvirt_disk_size', 4))
            disk_path = request.json_body.get('libvirt_disk_path', '')
        else:
            image_id = request.json_body['image']
            disk_size = disk_path = None
        size_id = request.json_body['size']
        # deploy_script received as unicode, but ScriptDeployment wants str
        script = str(request.json_body.get('script', ''))
        # these are required only for Linode/GCE, passing them anyway
        image_extra = request.json_body.get('image_extra', None)
        disk = request.json_body.get('disk', None)
        image_name = request.json_body.get('image_name', None)
        size_name = request.json_body.get('size_name', None)
        location_name = request.json_body.get('location_name', None)
        ips = request.json_body.get('ips', None)
        monitoring = request.json_body.get('monitoring', False)
        networks = request.json_body.get('networks', [])
        docker_env = request.json_body.get('docker_env', [])
        docker_command = request.json_body.get('docker_command', None)
        script_id = request.json_body.get('script_id', '')
        script_params = params_from_request(request).get('script_params', '')
        post_script_id = request.json_body.get('post_script_id', '')
        post_script_params = params_from_request(
            request).get('post_script_params', '')
        async = request.json_body.get('async', False)
        quantity = request.json_body.get('quantity', 1)
        persist = request.json_body.get('persist', False)
        docker_port_bindings = request.json_body.get('docker_port_bindings',
                                                     {})
        docker_exposed_ports = request.json_body.get('docker_exposed_ports',
                                                     {})
        azure_port_bindings = request.json_body.get('azure_port_bindings', '')
        # hostname: if provided it will be attempted to assign a DNS name
        hostname = request.json_body.get('hostname', '')
        plugins = request.json_body.get('plugins')
        cloud_init = request.json_body.get('cloud_init', '')
        associate_floating_ip = request.json_body.get(
            'associate_floating_ip', False)
        associate_floating_ip_subnet = request.json_body.get(
            'attach_floating_ip_subnet', None)
        project_id = request.json_body.get('project', None)
    except Exception as e:
        raise RequiredParameterMissingError(e)
=======
    for key in ('name', 'size'):
        if key not in params:
            raise RequiredParameterMissingError(key)

    key_id = params.get('key')
    machine_name = params['name']
    location_id = params.get('location', None)
    if params.get('provider') == 'libvirt':
        image_id = params.get('image')
        disk_size = int(params.get('libvirt_disk_size', 4))
        disk_path = params.get('libvirt_disk_path', '')
    else:
        image_id = params['image']
        if not image_id:
            raise RequiredParameterMissingError("machine_name")
        disk_size = disk_path = None
    size_id = params['size']
    # deploy_script received as unicode, but ScriptDeployment wants str
    script = str(params.get('script', ''))
    # these are required only for Linode/GCE, passing them anyway
    image_extra = params.get('image_extra', None)
    disk = params.get('disk', None)
    image_name = params.get('image_name', None)
    size_name = params.get('size_name', None)
    location_name = params.get('location_name', None)
    ips = params.get('ips', None)
    monitoring = params.get('monitoring', False)
    networks = params.get('networks', [])
    docker_env = params.get('docker_env', [])
    docker_command = params.get('docker_command', None)
    script_id = params.get('script_id', '')
    script_params = params.get('script_params', '')
    post_script_id = params.get('post_script_id', '')
    post_script_params = params.get('post_script_params', '')
    async = params.get('async', False)
    quantity = params.get('quantity', 1)
    persist = params.get('persist', False)
    docker_port_bindings = params.get('docker_port_bindings',
                                                 {})
    docker_exposed_ports = params.get('docker_exposed_ports',
                                                 {})
    azure_port_bindings = params.get('azure_port_bindings', '')
    # hostname: if provided it will be attempted to assign a DNS name
    hostname = params.get('hostname', '')
    plugins = params.get('plugins')
    cloud_init = params.get('cloud_init', '')
    associate_floating_ip = params.get('associate_floating_ip', False)
    associate_floating_ip_subnet = params.get('attach_floating_ip_subnet', None)
    project_id = params.get('project', None)

    # only for mist.core, parameters for cronjob
    if not params.get('cronjob_type'):
        cronjob = {}
    else:
        for key in ('cronjob_name', 'cronjob_type', 'cronjob_entry'):
            if key not in params:
                raise RequiredParameterMissingError(key)

        cronjob= {
            'name': params.get('cronjob_name'),
            'description': params.get('description', ''),
            'action': params.get('cronjob_action', ''),
            'script_id': params.get('cronjob_script_id', ''),
            'cronjob_type': params.get('cronjob_type'),
            'cronjob_entry': params.get('cronjob_entry'),
            'expires': params.get('expires', ''),
            'enabled': bool(params.get('cronjob_enabled', False)),
            'run_immediately': params.get('run_immediately', False),
            }
>>>>>>> 195e9efd

    auth_context = auth_context_from_request(request)
    cloud_tags = mist.core.methods.get_cloud_tags(auth_context.owner, cloud_id)
    if not auth_context.has_perm("cloud", "read", cloud_id, cloud_tags):
        raise UnauthorizedError()
    if not auth_context.has_perm("cloud", "create_resources", cloud_id,
                                 cloud_tags):
        raise UnauthorizedError()
    if not auth_context.has_perm("machine", "create"):
        raise UnauthorizedError()
    if script_id:
        script_tags = mist.core.methods.get_script_tags(script_id)
        if auth_context.has_perm("script", "run", script_id, script_tags):
            raise UnauthorizedError()
    if key_id:
        key_tags = mist.core.methods.get_keypair_tags(auth_context.owner,
                                                      key_id)
        keypair = Keypair.objects.get(owner=auth_context.owner, name=key_id)
        if not auth_context.has_perm("key", "read", keypair.id, key_tags):
            raise UnauthorizedError()

    tags = auth_context.get_tags("machine", "create")

    import uuid
    job_id = uuid.uuid4().hex
    from mist.io import tasks
    args = (cloud_id, key_id, machine_name,
            location_id, image_id, size_id, script,
            image_extra, disk, image_name, size_name,
            location_name, ips, monitoring, networks,
            docker_env, docker_command)
    kwargs = {'script_id': script_id, 'script_params': script_params,
              'job_id': job_id, 'docker_port_bindings': docker_port_bindings,
              'docker_exposed_ports': docker_exposed_ports,
              'azure_port_bindings': azure_port_bindings,
              'hostname': hostname, 'plugins': plugins,
              'post_script_id': post_script_id,
              'post_script_params': post_script_params, 'disk_size': disk_size,
              'disk_path': disk_path,
              'cloud_init': cloud_init,
              'associate_floating_ip': associate_floating_ip,
              'associate_floating_ip_subnet': associate_floating_ip_subnet,
<<<<<<< HEAD
              'project_id': project_id,
              'tags': tags}
=======
              'project_id': project_id, 'cronjob': cronjob}
>>>>>>> 195e9efd
    if not async:
        ret = methods.create_machine(auth_context.owner, *args, **kwargs)
    else:
<<<<<<< HEAD
        args = (auth_context.owner.id, ) + args
=======

        args = (user.email, ) + args
>>>>>>> 195e9efd
        kwargs.update({'quantity': quantity, 'persist': persist})
        tasks.create_machine_async.apply_async(args, kwargs, countdown=2)
        ret = {'job_id': job_id}
    # TODO checkif allowed and add tags in create_machine
    return ret


@view_config(route_name='api_v1_machine', request_method='POST', renderer='json')
@view_config(route_name='machine', request_method='POST', renderer='json')
def machine_actions(request):
    """
    Call an action on machine
    Calls a machine action on clouds that support it
    ---
    cloud:
      in: path
      required: true
      type: string
    machine:
      in: path
      required: true
      type: string
    action:
      enum:
      - start
      - stop
      - reboot
      - destroy
      - resize
      - rename
      required: true
      type: string
    name:
      type: string
    size:
      description: The size id of the plan to resize
      type: string
    """
    # TODO: We shouldn't return list_machines, just 200. Save the API!
    cloud_id = request.matchdict['cloud']
    machine_id = request.matchdict['machine']
    params = params_from_request(request)
    action = params.get('action', '')
    plan_id = params.get('plan_id', '')
    # plan_id is the id of the plan to resize
    name = params.get('name', '')
    auth_context = auth_context_from_request(request)
    cloud_tags = mist.core.methods.get_cloud_tags(auth_context.owner, cloud_id)
    if not auth_context.has_perm("cloud", "read", cloud_id, cloud_tags):
        raise UnauthorizedError()
    if action in ('start', 'stop', 'reboot', 'destroy', 'resize'):
        machine_tags = mist.core.methods.get_machine_tags(auth_context.owner,
                                                          cloud_id, machine_id)
        try:
            machine = Machine.objects.get(cloud=cloud_id, machine_id=machine_id)
            machine_uuid = machine.id
        except me.DoesNotExist:
            machine_uuid = ""
        if not auth_context.has_perm("machine", action, machine_uuid,
                                     machine_tags):
            raise UnauthorizedError()

    if action in ('start', 'stop', 'reboot', 'destroy', 'resize', 'rename',
                  'undefine', 'suspend', 'resume'):
        if action == 'start':
            methods.start_machine(auth_context.owner, cloud_id, machine_id)
        elif action == 'stop':
            methods.stop_machine(auth_context.owner, cloud_id, machine_id)
        elif action == 'reboot':
            methods.reboot_machine(auth_context.owner, cloud_id, machine_id)
        elif action == 'destroy':
            methods.destroy_machine(auth_context.owner, cloud_id, machine_id)
        elif action == 'resize':
            methods.resize_machine(auth_context.owner, cloud_id, machine_id, plan_id)
        elif action == 'rename':
            methods.rename_machine(auth_context.owner, cloud_id, machine_id, name)
        elif action == 'undefine':
            methods.undefine_machine(auth_context.owner, cloud_id, machine_id)
        elif action == 'resume':
            methods.resume_machine(auth_context.owner, cloud_id, machine_id)
        elif action == 'suspend':
            methods.suspend_machine(auth_context.owner, cloud_id, machine_id)

        # return OK
        return mist.core.methods.filter_list_machines(auth_context, cloud_id)
    raise BadRequestError()


@view_config(route_name='api_v1_machine_rdp', request_method='GET', renderer='json')
@view_config(route_name='machine_rdp', request_method='GET', renderer='json')
def machine_rdp(request):
    """
    Rdp file for windows machines
    Generate and return an rdp file for windows machines
    ---
    cloud:
      in: path
      required: true
      type: string
    machine:
      in: path
      required: true
      type: string
    rdp_port:
      default: 3389
      in: query
      required: true
      type: integer
    host:
      in: query
      required: true
      type: string
    """
    cloud_id = request.matchdict['cloud']
    machine_id = request.matchdict['machine']
    auth_context = auth_context_from_request(request)
    cloud_tags = mist.core.methods.get_cloud_tags(auth_context.owner, cloud_id)
    if not auth_context.has_perm("cloud", "read", cloud_id, cloud_tags):
        raise UnauthorizedError()
    machine_tags = mist.core.methods.get_machine_tags(auth_context.owner,
                                                      cloud_id, machine_id)
    try:
        machine = Machine.objects.get(cloud=cloud_id, machine_id=machine_id)
        machine_uuid = machine.id
    except me.DoesNotExist:
        machine_uuid = ""
    if not auth_context.has_perm("machine", "read", machine_uuid,
                                 machine_tags):
            raise UnauthorizedError()
    rdp_port = request.params.get('rdp_port', 3389)
    host = request.params.get('host')

    if not host:
        raise BadRequestError('no hostname specified')
    try:
        1 < int(rdp_port) < 65535
    except:
        rdp_port = 3389

    rdp_content = 'full address:s:%s:%s\nprompt for credentials:i:1' % \
                  (host, rdp_port)
    return Response(content_type='application/octet-stream',
                    content_disposition='attachment; filename="%s.rdp"' % host,
                    charset='utf8',
                    pragma='no-cache',
                    body=rdp_content)


@view_config(route_name='api_v1_machine_tags', request_method='POST', renderer='json')
@view_config(route_name='machine_tags', request_method='POST', renderer='json')
def set_machine_tags(request):
    """
    Set tags on a machine
    Set tags for a machine, given the cloud and machine id.
    ---
    cloud:
      in: path
      required: true
      type: string
    machine:
      in: path
      required: true
      type: string
    tags:
      items:
        type: object
      type: array
    """
    cloud_id = request.matchdict['cloud']
    machine_id = request.matchdict['machine']
    try:
        tags = request.json_body['tags']
    except:
        raise BadRequestError('tags should be list of tags')
    if type(tags) != list:
        raise BadRequestError('tags should be list of tags')

    auth_context = auth_context_from_request(request)
    cloud_tags = mist.core.methods.get_cloud_tags(auth_context.owner, cloud_id)
    if auth_context.has_perm("cloud", "read", cloud_id, cloud_tags):
        raise UnauthorizedError()
    machine_tags = mist.core.methods.get_machine_tags(auth_context.owner,
                                                      cloud_id, machine_id)
    try:
        machine = Machine.objects.get(cloud=cloud_id, machine_id=machine_id)
        machine_uuid = machine.id
    except me.DoesNotExist:
        machine_uuid = ""
    if not auth_context.has_perm("machine", "edit_tags", machine_uuid,
                                 machine_tags):
        raise UnauthorizedError()

    methods.set_machine_tags(auth_context.owner, cloud_id, machine_id, tags)
    return OK


@view_config(route_name='api_v1_machine_tag', request_method='DELETE', renderer='json')
@view_config(route_name='machine_tag', request_method='DELETE', renderer='json')
def delete_machine_tag(request):
    """
    Delete a tag
    Delete tag in the db for specified resource_type
    ---
    tag:
      in: path
      required: true
      type: string
    cloud:
      in: path
      required: true
      type: string
    machine:
      in: path
      required: true
      type: string
    """

    cloud_id = request.matchdict['cloud']
    machine_id = request.matchdict['machine']
    tag = request.matchdict['tag']
    auth_context = auth_context_from_request(request)
    cloud_tags = mist.core.methods.get_cloud_tags(auth_context.owner, cloud_id)
    if auth_context.has_perm("cloud", "read", cloud_id, cloud_tags):
        raise UnauthorizedError()
    machine_tags = mist.core.methods.get_machine_tags(auth_context.owner,
                                                      cloud_id, machine_id)
    try:
        machine = Machine.objects.get(cloud=cloud_id, machine_id=machine_id)
        machine_uuid = machine.id
    except me.DoesNotExist:
        machine_uuid = ""
    if not auth_context.has_perm("machine", "edit_tags", machine_uuid,
                                 machine_tags):
        raise UnauthorizedError()
    methods.delete_machine_tag(auth_context.owner, cloud_id, machine_id, tag)
    return OK


@view_config(route_name='api_v1_images', request_method='POST', renderer='json')
@view_config(route_name='images', request_method='POST', renderer='json')
def list_specific_images(request):
    # FIXME: 1) i shouldn't exist, 2) i shouldn't be a post
    return list_images(request)


@view_config(route_name='api_v1_images', request_method='GET', renderer='json')
@view_config(route_name='images', request_method='GET', renderer='json')
def list_images(request):
    """
    List images of specified cloud
    List images from each cloud. Furthermore if a search_term is provided, we
    loop through each cloud and search for that term in the ids and the names
     of the community images
    ---
    cloud:
      in: path
      required: true
      type: string
    search_term:
      type: string
    """

    cloud_id = request.matchdict['cloud']
    try:
        term = request.json_body.get('search_term', '').lower()
    except:
        term = None
    auth_context = auth_context_from_request(request)
    cloud_tags = mist.core.methods.get_cloud_tags(auth_context.owner,
                                                  cloud_id)
    if not auth_context.has_perm("cloud", "read", cloud_id, cloud_tags):
        raise UnauthorizedError()
    return methods.list_images(auth_context.owner, cloud_id, term)


@view_config(route_name='api_v1_image', request_method='POST', renderer='json')
@view_config(route_name='image', request_method='POST', renderer='json')
def star_image(request):
    """
    Star/unstar an image
    Toggle image star (star/unstar)
    ---
    cloud:
      in: path
      required: true
      type: string
    image:
      description: Id of image to be used with the creation
      in: path
      required: true
      type: string
    """
    cloud_id = request.matchdict['cloud']
    image_id = request.matchdict['image']
    auth_context = auth_context_from_request(request)
    cloud_tags = mist.core.methods.get_cloud_tags(auth_context.owner,
                                                  cloud_id)
    if not auth_context.has_perm("cloud", "edit", cloud_id, cloud_tags):
        raise UnauthorizedError()
    return methods.star_image(auth_context.owner, cloud_id, image_id)


@view_config(route_name='api_v1_sizes', request_method='GET', renderer='json')
@view_config(route_name='sizes', request_method='GET', renderer='json')
def list_sizes(request):
    """
    List sizes of a cloud
    List sizes (aka flavors) from each cloud.
    ---
    cloud:
      in: path
      required: true
      type: string
    """
    cloud_id = request.matchdict['cloud']
    auth_context = auth_context_from_request(request)
    cloud_tags = mist.core.methods.get_cloud_tags(auth_context.owner,
                                                  cloud_id)
    if not auth_context.has_perm("cloud", "read", cloud_id, cloud_tags):
        raise UnauthorizedError()
    return methods.list_sizes(auth_context.owner, cloud_id)


@view_config(route_name='api_v1_locations', request_method='GET', renderer='json')
@view_config(route_name='locations', request_method='GET', renderer='json')
def list_locations(request):
    """
    List locations of cloud
    List locations from each cloud. Locations mean different things in each cl-
    oud. e.g. EC2 uses it as a datacenter in a given availability zone, where-
    as Linode lists availability zones. However all responses share id, name
    and country eventhough in some cases might be empty, e.g. Openstack. In E-
    C2 all locations by a provider have the same name, so the availability zo-
    nes are listed instead of name.
    ---
    cloud:
      in: path
      required: true
      type: string
    """
    cloud_id = request.matchdict['cloud']
    auth_context = auth_context_from_request(request)
    cloud_tags = mist.core.methods.get_cloud_tags(auth_context.owner,
                                                  cloud_id)
    if not auth_context.has_perm("cloud", "read", cloud_id, cloud_tags):
        raise UnauthorizedError()
    return methods.list_locations(auth_context.owner, cloud_id)


@view_config(route_name='api_v1_networks', request_method='GET', renderer='json')
@view_config(route_name='networks', request_method='GET', renderer='json')
def list_networks(request):
    """
    List networks of a cloud
    List networks from each cloud.
    Currently NephoScale and Openstack networks
     are supported. For other providers this returns an empty list.
    ---
    cloud:
      in: path
      required: true
      type: string
    """
    cloud_id = request.matchdict['cloud']
    auth_context = auth_context_from_request(request)
    cloud_tags = mist.core.methods.get_cloud_tags(auth_context.owner,
                                                  cloud_id)
    if not auth_context.has_perm("cloud", "read", cloud_id, cloud_tags):
        raise UnauthorizedError()
    return methods.list_networks(auth_context.owner, cloud_id)


@view_config(route_name='api_v1_networks', request_method='POST', renderer='json')
@view_config(route_name='networks', request_method='POST', renderer='json')
def create_network(request):
    """
    Create network on a cloud
    Creates a new network. If subnet dict is specified, after creating the net-
    work it will use the new network's id to create a subnet
    ---
    cloud:
      in: path
      required: true
      type: string
    cloud_id:
      description: The Cloud ID
      type: string
    network:
      required: true
      type: string
    router:
      type: string
    subnet:
      type: string
    """
    cloud_id = request.matchdict['cloud']

    try:
        network = request.json_body.get('network')
    except Exception as e:
        raise RequiredParameterMissingError(e)

    subnet = request.json_body.get('subnet', None)
    router = request.json_body.get('router', None)
    auth_context = auth_context_from_request(request)
    cloud_tags = mist.core.methods.get_cloud_tags(auth_context.owner,
                                                  cloud_id)
    if not auth_context.has_perm("cloud", "create_resources", cloud_id, cloud_tags):
        raise UnauthorizedError()
    return methods.create_network(auth_context.owner, cloud_id, network, subnet, router)


@view_config(route_name='api_v1_network', request_method='DELETE')
@view_config(route_name='network', request_method='DELETE')
def delete_network(request):
    """
    Delete a network
    Delete a network
    ---
    cloud:
      in: path
      required: true
      type: string
    network:
      in: path
      required: true
      type: string
    """
    cloud_id = request.matchdict['cloud']
    network_id = request.matchdict['network']

    auth_context = auth_context_from_request(request)
    cloud_tags = mist.core.methods.get_cloud_tags(auth_context.owner,
                                                  cloud_id)
    if not auth_context.has_perm("cloud", "create_resources", cloud_id, cloud_tags):
        raise UnauthorizedError()
    methods.delete_network(auth_context.owner, cloud_id, network_id)

    return OK


@view_config(route_name='api_v1_network', request_method='POST')
@view_config(route_name='network', request_method='POST')
def associate_ip(request):
    """
    Associate ip
    Associate ip with the specific network and machine
    ---
    cloud:
      in: path
      required: true
      type: string
    network:
      in: path
      required: true
      type: string
    assign:
      default: true
      type: boolean
    ip:
      required: true
      type: string
    machine:
      required: true
      type: string
    """
    cloud_id = request.matchdict['cloud']
    network_id = request.matchdict['network']
    params = params_from_request(request)
    ip = params.get('ip')
    machine_id = params.get('machine')
    assign = params.get('assign', True)
    auth_context = auth_context_from_request(request)
    cloud_tags = mist.core.methods.get_cloud_tags(auth_context.owner, cloud_id)
    if auth_context.has_perm("cloud", "read", cloud_id, cloud_tags):
        raise UnauthorizedError()
    machine_tags = mist.core.methods.get_machine_tags(auth_context.owner,
                                                      cloud_id, machine_id)
    try:
        machine = Machine.objects.get(cloud=cloud_id, machine_id=machine_id)
        machine_uuid = machine.id
    except me.DoesNotExist:
        machine_uuid = ""
    if not auth_context.has_perm("machine", "edit", machine_uuid, machine_tags):
        raise UnauthorizedError()

    ret = methods.associate_ip(auth_context.owner, cloud_id, network_id, ip, machine_id,
                               assign)
    if ret:
        return OK
    else:
        return Response("Bad Request", 400)


@view_config(route_name='api_v1_probe', request_method='POST', renderer='json')
@view_config(route_name='probe', request_method='POST', renderer='json')
def probe(request):
    """
    Probe a machine
    Ping and SSH to machine and collect various metrics.
    ---
    cloud:
      in: path
      required: true
      type: string
    machine:
      in: path
      required: true
      type: string
    host:
      type: string
    key:
      type: string
    ssh_user:
      default: ''
      description: ' Optional. Give if you explicitly want a specific user'
      in: query
      required: false
      type: string
    """
    machine_id = request.matchdict['machine']
    cloud_id = request.matchdict['cloud']
    params = params_from_request(request)
    host = params.get('host', None)
    key_id = params.get('key', None)
    ssh_user = params.get('ssh_user', '')
    # FIXME: simply don't pass a key parameter
    if key_id == 'undefined':
        key_id = ''
    auth_context = auth_context_from_request(request)
    cloud_tags = mist.core.methods.get_cloud_tags(auth_context.owner, cloud_id)
    if auth_context.has_perm("cloud", "read", cloud_id, cloud_tags):
        raise UnauthorizedError()
    machine_tags = mist.core.methods.get_machine_tags(auth_context.owner,
                                                      cloud_id, machine_id)
    try:
        machine = Machine.objects.get(cloud=cloud_id, machine_id=machine_id)
        machine_uuid = machine.id
    except me.DoesNotExist:
        machine_uuid = ""
    if not auth_context.has_perm("machine", "read", machine_uuid, machine_tags):
        raise UnauthorizedError()


    ret = methods.probe(auth_context.owner, cloud_id, machine_id, host, key_id,
                        ssh_user)
    return ret


@view_config(route_name='api_v1_monitoring', request_method='GET', renderer='json')
@view_config(route_name='monitoring', request_method='GET', renderer='json')
def check_monitoring(request):
    """
    Check monitoring
    Ask the mist.io service if monitoring is enabled for this machine.
    ---
    """
    user = user_from_request(request)
    ret = methods.check_monitoring(user)
    return ret


@view_config(route_name='api_v1_update_monitoring', request_method='POST', renderer='json')
@view_config(route_name='update_monitoring', request_method='POST', renderer='json')
def update_monitoring(request):
    """
    Enable monitoring
    Enable monitoring for a machine.
    ---
    cloud:
      in: path
      required: true
      type: string
    machine:
      in: path
      required: true
      type: string
    action:
      enum:
      - enable
      - disable
      type: string
    dns_name:
      type: string
    dry:
      default: false
      type: boolean
    name:
      description: ' Name of the plugin'
      type: string
    no_ssh:
      default: false
      type: boolean
    public_ips:
      items:
        type: string
      type: array
    """
    user = user_from_request(request)
    cloud_id = request.matchdict['cloud']
    machine_id = request.matchdict['machine']
    params = params_from_request(request)
    if not user.mist_api_token:
        log.info("trying to authenticate to service first")
        email = params.get('email')
        password = params.get('password')
        if not email or not password:
            raise UnauthorizedError("You need to authenticate to mist.io.")
        payload = {'email': email, 'password': password}
        try:
            ret = requests.post(config.CORE_URI + '/auth', params=payload,
                                verify=config.SSL_VERIFY)
        except requests.exceptions.SSLError as exc:
            log.error("%r", exc)
            raise SSLError()
        if ret.status_code == 200:
            ret_dict = json.loads(ret.content)
            user.email = email
            user.mist_api_token = ret_dict.pop('token', '')
            user.save()
            log.info("succesfully check_authed")
        elif ret.status_code in [400, 401]:
            user.email = ""
            user.mist_api_token = ""
            user.save()
            raise UnauthorizedError("You need to authenticate to mist.io.")
        else:
            raise UnauthorizedError("You need to authenticate to mist.io.")

    action = params.get('action') or 'enable'
    name = params.get('name', '')
    public_ips = params.get('public_ips', [])
    dns_name = params.get('dns_name', '')
    no_ssh = bool(params.get('no_ssh', False))
    dry = bool(params.get('dry', False))

    if action == 'enable':
        ret_dict = methods.enable_monitoring(
            user, cloud_id, machine_id, name, dns_name, public_ips,
            no_ssh=no_ssh, dry=dry
        )
    elif action == 'disable':
        methods.disable_monitoring(user, cloud_id, machine_id, no_ssh=no_ssh)
        ret_dict = {}
    else:
        raise BadRequestError()

    return ret_dict


@view_config(route_name='api_v1_stats', request_method='GET', renderer='json')
@view_config(route_name='stats', request_method='GET', renderer='json')
def get_stats(request):
    """
    Get monitor data for a machine
    Get all monitor data for this machine
    ---
    cloud:
      in: path
      required: true
      type: string
    machine:
      in: path
      required: true
      type: string
    start:
      description: ' Time formatted as integer, from when to fetch stats (default now)'
      in: query
      required: false
      type: string
    stop:
      default: ''
      description: Time formatted as integer, until when to fetch stats (default +10 seconds)
      in: query
      required: false
      type: string
    step:
      default: ''
      description: ' Step to fetch stats (default 10 seconds)'
      in: query
      required: false
      type: string
    metrics:
      default: ''
      in: query
      required: false
      type: string
    request_id:
      default: ''
      in: query
      required: false
      type: string
    """
    cloud_id = request.matchdict['cloud']
    machine_id = request.matchdict['machine']

    auth_context = auth_context_from_request(request)
    cloud_tags = mist.core.methods.get_cloud_tags(auth_context.owner, cloud_id)
    if auth_context.has_perm("cloud", "read", cloud_id, cloud_tags):
        raise UnauthorizedError()
    machine_tags = mist.core.methods.get_machine_tags(auth_context.owner,
                                                      cloud_id, machine_id)
    try:
        machine = Machine.objects.get(cloud=cloud_id, machine_id=machine_id)
        machine_uuid = machine.id
    except me.DoesNotExist:
        machine_uuid = ""
    if not auth_context.has_perm("machine", "read", machine_uuid, machine_tags):
        raise UnauthorizedError()

    data = methods.get_stats(
        auth_context.owner,
        cloud_id,
        machine_id,
        request.params.get('start'),
        request.params.get('stop'),
        request.params.get('step'),
        request.params.get('metrics')
    )
    data['request_id'] = request.params.get('request_id')
    return data


@view_config(route_name='api_v1_metrics', request_method='GET', renderer='json')
@view_config(route_name='metrics', request_method='GET', renderer='json')
def find_metrics(request):
    """
    Get metrics of a machine
    Get all metrics associated with specific machine
    ---
    cloud:
      in: path
      required: true
      type: string
    machine:
      in: path
      required: true
      type: string
    """
    cloud_id = request.matchdict['cloud']
    machine_id = request.matchdict['machine']
    auth_context = auth_context_from_request(request)
    cloud_tags = mist.core.methods.get_cloud_tags(auth_context.owner, cloud_id)
    if auth_context.has_perm("cloud", "read", cloud_id, cloud_tags):
        raise UnauthorizedError()
    machine_tags = mist.core.methods.get_machine_tags(auth_context.owner,
                                                      cloud_id, machine_id)
    try:
        machine = Machine.objects.get(cloud=cloud_id, machine_id=machine_id)
        machine_uuid = machine.id
    except me.DoesNotExist:
        machine_uuid = ""
    if not auth_context.has_perm("machine", "read", machine_uuid, machine_tags):
        raise UnauthorizedError()
    return methods.find_metrics(auth_context.owner, cloud_id, machine_id)


@view_config(route_name='api_v1_metrics', request_method='PUT', renderer='json')
@view_config(route_name='metrics', request_method='PUT', renderer='json')
def assoc_metric(request):
    """
    Associate metric with machine
    Associate metric with specific machine
    ---
    cloud:
      in: path
      required: true
      type: string
    machine:
      in: path
      required: true
      type: string
    metric_id:
      description: ' Metric_id '
      type: string
    """
    cloud_id = request.matchdict['cloud']
    machine_id = request.matchdict['machine']
    params = params_from_request(request)
    metric_id = params.get('metric_id')
    if not metric_id:
        raise RequiredParameterMissingError('metric_id')
    auth_context = auth_context_from_request(request)
    cloud_tags = mist.core.methods.get_cloud_tags(auth_context.owner, cloud_id)
    if auth_context.has_perm("cloud", "read", cloud_id, cloud_tags):
        raise UnauthorizedError()
    machine_tags = mist.core.methods.get_machine_tags(auth_context.owner,
                                                      cloud_id, machine_id)
    try:
        machine = Machine.objects.get(cloud=cloud_id, machine_id=machine_id)
        machine_uuid = machine.id
    except me.DoesNotExist:
        machine_uuid = ""
    if not auth_context.has_perm("machine", "edit_graphs", machine_uuid, machine_tags):
        raise UnauthorizedError()
    methods.assoc_metric(auth_context.owner, cloud_id, machine_id, metric_id)
    return {}


@view_config(route_name='api_v1_metrics', request_method='DELETE', renderer='json')
@view_config(route_name='metrics', request_method='DELETE', renderer='json')
def disassoc_metric(request):
    """
    Disassociate metric from machine
    Disassociate metric from specific machine
    ---
    cloud:
      in: path
      required: true
      type: string
    machine:
      in: path
      required: true
      type: string
    metric_id:
      description: ' Metric_id '
      type: string
    """
    cloud_id = request.matchdict['cloud']
    machine_id = request.matchdict['machine']
    params = params_from_request(request)
    metric_id = params.get('metric_id')
    if not metric_id:
        raise RequiredParameterMissingError('metric_id')
    auth_context = auth_context_from_request(request)
    cloud_tags = mist.core.methods.get_cloud_tags(auth_context.owner, cloud_id)
    if auth_context.has_perm("cloud", "read", cloud_id, cloud_tags):
        raise UnauthorizedError()
    machine_tags = mist.core.methods.get_machine_tags(auth_context.owner,
                                                      cloud_id, machine_id)
    try:
        machine = Machine.objects.get(cloud=cloud_id, machine_id=machine_id)
        machine_uuid = machine.id
    except me.DoesNotExist:
        machine_uuid = ""
    if not auth_context.has_perm("machine", "edit_graphs", machine_uuid, machine_tags):
        raise UnauthorizedError()
    methods.disassoc_metric(auth_context.owner, cloud_id, machine_id, metric_id)
    return {}


@view_config(route_name='api_v1_metric', request_method='PUT', renderer='json')
@view_config(route_name='metric', request_method='PUT', renderer='json')
def update_metric(request):
    """
    Update a metric configuration
    Update a metric configuration
    ---
    metric:
      description: ' Metric_id (provided by self.get_stats() )'
      in: path
      required: true
      type: string
    cloud_id:
      required: true
      type: string
    host:
      type: string
    machine_id:
      required: true
      type: string
    name:
      description: Name of the plugin
      type: string
    plugin_type:
      type: string
    unit:
      description: ' Optional. If given the new plugin will be measured according to this
        unit'
      type: string
    """
    metric_id = request.matchdict['metric']
    params = params_from_request(request)
    machine_id = params.get('machine_id')
    cloud_id = params.get('cloud_id')
    auth_context = auth_context_from_request(request)
    cloud_tags = mist.core.methods.get_cloud_tags(auth_context.owner, cloud_id)
    if auth_context.has_perm("cloud", "read", cloud_id, cloud_tags):
        raise UnauthorizedError()
    machine_tags = mist.core.methods.get_machine_tags(auth_context.owner,
                                                      cloud_id, machine_id)
    try:
        machine = Machine.objects.get(cloud=cloud_id, machine_id=machine_id)
        machine_uuid = machine.id
    except me.DoesNotExist:
        machine_uuid = ""
    if not auth_context.has_perm("machine", "edit_custom_metrics", machine_uuid,
                                 machine_tags):
        raise UnauthorizedError()
    methods.update_metric(
        auth_context.owner,
        metric_id,
        name=params.get('name'),
        unit=params.get('unit'),
        cloud_id=cloud_id,
        machine_id=machine_id
    )
    return {}


@view_config(route_name='api_v1_deploy_plugin', request_method='POST', renderer='json')
@view_config(route_name='deploy_plugin', request_method='POST', renderer='json')
def deploy_plugin(request):
    """
    Deploy a plugin on a machine.
    Deploy a plugin on the specific machine.
    ---
    cloud:
      in: path
      required: true
      type: string
    machine:
      in: path
      required: true
      type: string
    plugin:
      in: path
      required: true
      type: string
    host:
      required: true
      type: string
    name:
      required: true
      type: string
    plugin_type:
      default: python
      enum:
      - python
      required: true
      type: string
    read_function:
      required: true
      type: string
    unit:
      type: string
    value_type:
      default: gauge
      type: string
    """
    cloud_id = request.matchdict['cloud']
    machine_id = request.matchdict['machine']
    plugin_id = request.matchdict['plugin']
    params = params_from_request(request)
    plugin_type = params.get('plugin_type')
    host = params.get('host')
    auth_context = auth_context_from_request(request)
    cloud_tags = mist.core.methods.get_cloud_tags(auth_context.owner, cloud_id)
    if auth_context.has_perm("cloud", "read", cloud_id, cloud_tags):
        raise UnauthorizedError()
    machine_tags = mist.core.methods.get_machine_tags(auth_context.owner,
                                                      cloud_id, machine_id)
    try:
        machine = Machine.objects.get(cloud=cloud_id, machine_id=machine_id)
        machine_uuid = machine.id
    except me.DoesNotExist:
        machine_uuid = ""
    if not auth_context.has_perm("machine", "edit_custom_metrics", machine_uuid,
                                 machine_tags):
        raise UnauthorizedError()
    if plugin_type == 'python':
        ret = methods.deploy_python_plugin(
            auth_context.owner, cloud_id, machine_id, plugin_id,
            value_type=params.get('value_type', 'gauge'),
            read_function=params.get('read_function'),
            host=host,
        )
        methods.update_metric(
            auth_context.owner,
            metric_id=ret['metric_id'],
            name=params.get('name'),
            unit=params.get('unit'),
            cloud_id=cloud_id,
            machine_id=machine_id,
        )
        return ret
    else:
        raise BadRequestError("Invalid plugin_type: '%s'" % plugin_type)


@view_config(route_name='api_v1_deploy_plugin', request_method='DELETE', renderer='json')
@view_config(route_name='deploy_plugin', request_method='DELETE', renderer='json')
def undeploy_plugin(request):
    """
    Undeploy a plugin on a machine.
    Undeploy a plugin on the specific machine.
    ---
    cloud:
      in: path
      required: true
      type: string
    machine:
      in: path
      required: true
      type: string
    plugin:
      in: path
      required: true
      type: string
    host:
      required: true
      type: string
    plugin_type:
      default: python
      enum:
      - python
      required: true
      type: string
    """
    cloud_id = request.matchdict['cloud']
    machine_id = request.matchdict['machine']
    plugin_id = request.matchdict['plugin']
    params = params_from_request(request)
    plugin_type = params.get('plugin_type')
    host = params.get('host')
    auth_context = auth_context_from_request(request)
    cloud_tags = mist.core.methods.get_cloud_tags(auth_context.owner, cloud_id)
    if auth_context.has_perm("cloud", "read", cloud_id, cloud_tags):
        raise UnauthorizedError()
    machine_tags = mist.core.methods.get_machine_tags(auth_context.owner,
                                                      cloud_id, machine_id)
    try:
        machine = Machine.objects.get(cloud=cloud_id, machine_id=machine_id)
        machine_uuid = machine.id
    except me.DoesNotExist:
        machine_uuid = ""
    if not auth_context.has_perm("machine", "edit_custom_metrics", machine_uuid,
                                 machine_tags):
        raise UnauthorizedError()
    if plugin_type == 'python':
        ret = methods.undeploy_python_plugin(auth_context.owner, cloud_id,
                                             machine_id, plugin_id, host)
        return ret
    else:
        raise BadRequestError("Invalid plugin_type: '%s'" % plugin_type)


# @view_config(route_name='metric', request_method='DELETE', renderer='json')
# def remove_metric(request):
    # user = user_from_request(request)
    # metric_id = request.matchdict['metric']
    # url = "%s/metrics/%s" % (config.CORE_URI, metric_id)
    # headers={'Authorization': get_auth_header(user)}
    # try:
        # resp = requests.delete(url, headers=headers,
        #                        verify=config.SSL_VERIFY)
    # except requests.exceptions.SSLError as exc:
        # raise SSLError()
    # except Exception as exc:
        # log.error("Exception removing metric: %r", exc)
        # raise ServiceUnavailableError()
    # if not resp.ok:
        # log.error("Error removing metric %d:%s", resp.status_code, resp.text)
        # raise BadRequestError(resp.text)
    # return resp.json()


@view_config(route_name='api_v1_rules', request_method='POST', renderer='json')
@view_config(route_name='rules', request_method='POST', renderer='json')
def update_rule(request):
    """
    Creates or updates a rule.
    ---
    """
    user = user_from_request(request)
    params = params_from_request(request)
    try:
        ret = requests.post(
            config.CORE_URI + request.path,
            params=params,
            headers={'Authorization': get_auth_header(user)},
            verify=config.SSL_VERIFY
        )
    except requests.exceptions.SSLError as exc:
        log.error("%r", exc)
        raise SSLError()
    if ret.status_code != 200:
        log.error("Error updating rule %d:%s", ret.status_code, ret.text)
        raise ServiceUnavailableError()
    trigger_session_update(user.email, ['monitoring'])
    return ret.json()


@view_config(route_name='api_v1_rule', request_method='DELETE')
@view_config(route_name='rule', request_method='DELETE')
def delete_rule(request):
    """
    Delete rule
    Deletes a rule.
    ---
    rule:
      description: ' Rule id '
      in: path
      required: true
      type: string
    """
    user = user_from_request(request)
    try:
        ret = requests.delete(
            config.CORE_URI + request.path,
            headers={'Authorization': get_auth_header(user)},
            verify=config.SSL_VERIFY
        )
    except requests.exceptions.SSLError as exc:
        log.error("%r", exc)
        raise SSLError()
    if ret.status_code != 200:
        log.error("Error deleting rule %d:%s", ret.status_code, ret.text)
        raise ServiceUnavailableError()
    trigger_session_update(user.email, ['monitoring'])
    return OK


@view_config(route_name='api_v1_providers', request_method='GET', renderer='json')
@view_config(route_name='providers', request_method='GET', renderer='json')
def list_supported_providers(request):
    """
    List supported providers
    Return all of our SUPPORTED PROVIDERS
    ---
    api_version:
      enum:
      - 1
      - 2
      in: header
      type: integer
    """
    api_version = request.headers.get('Api-Version', 1)
    if int(api_version) == 2:
        return {'supported_providers': config.SUPPORTED_PROVIDERS_V_2}
    else:
        return {'supported_providers': config.SUPPORTED_PROVIDERS}<|MERGE_RESOLUTION|>--- conflicted
+++ resolved
@@ -1002,57 +1002,6 @@
     params = params_from_request(request)
     cloud_id = request.matchdict['cloud']
 
-<<<<<<< HEAD
-    try:
-        key_id = request.json_body.get('key')
-        machine_name = request.json_body['name']
-        location_id = request.json_body.get('location', None)
-        if request.json_body.get('provider') == 'libvirt':
-            image_id = request.json_body.get('image')
-            disk_size = int(request.json_body.get('libvirt_disk_size', 4))
-            disk_path = request.json_body.get('libvirt_disk_path', '')
-        else:
-            image_id = request.json_body['image']
-            disk_size = disk_path = None
-        size_id = request.json_body['size']
-        # deploy_script received as unicode, but ScriptDeployment wants str
-        script = str(request.json_body.get('script', ''))
-        # these are required only for Linode/GCE, passing them anyway
-        image_extra = request.json_body.get('image_extra', None)
-        disk = request.json_body.get('disk', None)
-        image_name = request.json_body.get('image_name', None)
-        size_name = request.json_body.get('size_name', None)
-        location_name = request.json_body.get('location_name', None)
-        ips = request.json_body.get('ips', None)
-        monitoring = request.json_body.get('monitoring', False)
-        networks = request.json_body.get('networks', [])
-        docker_env = request.json_body.get('docker_env', [])
-        docker_command = request.json_body.get('docker_command', None)
-        script_id = request.json_body.get('script_id', '')
-        script_params = params_from_request(request).get('script_params', '')
-        post_script_id = request.json_body.get('post_script_id', '')
-        post_script_params = params_from_request(
-            request).get('post_script_params', '')
-        async = request.json_body.get('async', False)
-        quantity = request.json_body.get('quantity', 1)
-        persist = request.json_body.get('persist', False)
-        docker_port_bindings = request.json_body.get('docker_port_bindings',
-                                                     {})
-        docker_exposed_ports = request.json_body.get('docker_exposed_ports',
-                                                     {})
-        azure_port_bindings = request.json_body.get('azure_port_bindings', '')
-        # hostname: if provided it will be attempted to assign a DNS name
-        hostname = request.json_body.get('hostname', '')
-        plugins = request.json_body.get('plugins')
-        cloud_init = request.json_body.get('cloud_init', '')
-        associate_floating_ip = request.json_body.get(
-            'associate_floating_ip', False)
-        associate_floating_ip_subnet = request.json_body.get(
-            'attach_floating_ip_subnet', None)
-        project_id = request.json_body.get('project', None)
-    except Exception as e:
-        raise RequiredParameterMissingError(e)
-=======
     for key in ('name', 'size'):
         if key not in params:
             raise RequiredParameterMissingError(key)
@@ -1065,7 +1014,7 @@
         disk_size = int(params.get('libvirt_disk_size', 4))
         disk_path = params.get('libvirt_disk_path', '')
     else:
-        image_id = params['image']
+        image_id = params.get('image')
         if not image_id:
             raise RequiredParameterMissingError("machine_name")
         disk_size = disk_path = None
@@ -1122,7 +1071,6 @@
             'enabled': bool(params.get('cronjob_enabled', False)),
             'run_immediately': params.get('run_immediately', False),
             }
->>>>>>> 195e9efd
 
     auth_context = auth_context_from_request(request)
     cloud_tags = mist.core.methods.get_cloud_tags(auth_context.owner, cloud_id)
@@ -1165,21 +1113,13 @@
               'cloud_init': cloud_init,
               'associate_floating_ip': associate_floating_ip,
               'associate_floating_ip_subnet': associate_floating_ip_subnet,
-<<<<<<< HEAD
               'project_id': project_id,
+              'cronjob': cronjob,
               'tags': tags}
-=======
-              'project_id': project_id, 'cronjob': cronjob}
->>>>>>> 195e9efd
     if not async:
         ret = methods.create_machine(auth_context.owner, *args, **kwargs)
     else:
-<<<<<<< HEAD
         args = (auth_context.owner.id, ) + args
-=======
-
-        args = (user.email, ) + args
->>>>>>> 195e9efd
         kwargs.update({'quantity': quantity, 'persist': persist})
         tasks.create_machine_async.apply_async(args, kwargs, countdown=2)
         ret = {'job_id': job_id}
