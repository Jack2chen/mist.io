--- conflicted
+++ resolved
@@ -1073,22 +1073,16 @@
               'cloud_init': cloud_init,
               'associate_floating_ip': associate_floating_ip,
               'associate_floating_ip_subnet': associate_floating_ip_subnet,
-<<<<<<< HEAD
               'project_id': project_id,
+              'bare_metal': bare_metal,
+              'tags': tags,
+              'hourly': hourly,
               'cronjob': cronjob,
-              'tags': tags}
-=======
-              'project_id': project_id, 'bare_metal': bare_metal, 'hourly': hourly, 'cronjob': cronjob,
               'softlayer_backend_vlan_id': softlayer_backend_vlan_id}
->>>>>>> 8bdb2b09
     if not async:
         ret = methods.create_machine(auth_context.owner, *args, **kwargs)
     else:
-<<<<<<< HEAD
         args = (auth_context.owner.id, ) + args
-=======
-        args = (user.email, ) + args
->>>>>>> 8bdb2b09
         kwargs.update({'quantity': quantity, 'persist': persist})
         tasks.create_machine_async.apply_async(args, kwargs, countdown=2)
         ret = {'job_id': job_id}
