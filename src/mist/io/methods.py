--- conflicted
+++ resolved
@@ -1802,17 +1802,6 @@
 
 def _undeploy_collectd(user, backend_id, machine_id, host):
     """Uninstall collectd from the machine and return command's output"""
-
-<<<<<<< HEAD
-    command = (
-        "$(command -v sudo) rm -f /etc/cron.d/mistio-collectd "
-        "&& $(command -v sudo) kill -9 "
-        "`cat /opt/mistio-collectd/collectd.pid`"
-    )
-
-    return async_ssh_command.delay(user, backend_id, machine_id, host, command)
-    
-=======
     #FIXME: do not hard-code stuff!
     command = (
         "sudo=$(command -v sudo); "
@@ -1822,11 +1811,7 @@
         "sleep 2; $sudo kill -9 `cat /opt/mistio-collectd/collectd.pid`"
     )
 
-    stdout = ssh_command(user, backend_id, machine_id, host, command)
-    #FIXME: parse output and check for success/failure
-
-    return stdout
->>>>>>> bf3814eb
+    return async_ssh_command.delay(user, backend_id, machine_id, host, command)
 
 
 def probe(user, backend_id, machine_id, host, key_id='', ssh_user=''):
