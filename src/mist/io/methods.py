import os
import shutil
import random
import tempfile
import json
import requests
import subprocess
import re
from time import sleep, time
from datetime import datetime
from hashlib import sha256
from StringIO import StringIO
from tempfile import NamedTemporaryFile

from netaddr import IPSet, IPNetwork

from libcloud.compute.providers import get_driver
from libcloud.compute.base import Node, NodeSize, NodeImage, NodeLocation
from libcloud.compute.base import NodeAuthSSHKey
from libcloud.compute.deployment import MultiStepDeployment, ScriptDeployment
from libcloud.compute.deployment import SSHKeyDeployment
from libcloud.compute.types import Provider, NodeState
from libcloud.common.types import InvalidCredsError
from libcloud.utils.networking import is_private_subnet

import ansible.playbook
import ansible.utils.template
import ansible.callbacks
import ansible.utils
import ansible.constants

try:
    from mist.core import config, model
except ImportError:
    from mist.io import config, model

from mist.io.shell import Shell
from mist.io.helpers import get_temp_file
from mist.io.helpers import get_auth_header
from mist.io.helpers import parse_ping
from mist.io.bare_metal import BareMetalDriver
from mist.io.exceptions import *


from mist.io.helpers import trigger_session_update
from mist.io.helpers import amqp_publish_user
from mist.io.helpers import StdStreamCapture

import mist.io.tasks
import mist.io.inventory


## # add curl ca-bundle default path to prevent libcloud certificate error
import libcloud.security
libcloud.security.CA_CERTS_PATH.append('cacert.pem')
libcloud.security.CA_CERTS_PATH.append('./src/mist.io/cacert.pem')

import logging
logging.basicConfig(level=config.PY_LOG_LEVEL,
                    format=config.PY_LOG_FORMAT,
                    datefmt=config.PY_LOG_FORMAT_DATE)
log = logging.getLogger(__name__)

HPCLOUD_AUTH_URL = 'https://region-a.geo-1.identity.hpcloudsvc.com:35357/v2.0/tokens'


def add_backend(user, title, provider, apikey, apisecret, apiurl, tenant_name,
                machine_hostname="", region="", machine_key="", machine_user="",
                compute_endpoint="", port=22, docker_port=4243, remove_on_error=True):
    """Adds a new backend to the user and returns the new backend_id."""
    if not provider:
        raise RequiredParameterMissingError("provider")
    log.info("Adding new backend in provider '%s'", provider)

    baremetal = provider == 'bare_metal'

    if provider == 'bare_metal':
        if not machine_hostname:
            raise RequiredParameterMissingError('machine_hostname')
        if remove_on_error:
            if not machine_key:
                raise RequiredParameterMissingError('machine_key')
            if machine_key not in user.keypairs:
                raise KeypairNotFoundError(machine_key)
            if not machine_user:
                machine_user = 'root'

        machine = model.Machine()
        machine.dns_name = machine_hostname
        machine.ssh_port = port
        machine.public_ips = [machine_hostname]
        machine_id = machine_hostname.replace('.', '').replace(' ', '')
        machine.name = machine_hostname
        backend = model.Backend()
        backend.title = machine_hostname
        backend.provider = provider
        backend.enabled = True
        backend.machines[machine_id] = machine
        backend_id = backend.get_id()
        with user.lock_n_load():
            if backend_id in user.backends:
                raise BackendExistsError(backend_id)
            user.backends[backend_id] = backend
            # try to connect. this will either fail and we'll delete the
            # backend, or it will work and it will create the association
            if remove_on_error:
                try:
                    ssh_command(
                        user, backend_id, machine_id, machine_hostname, 'uptime',
                        key_id=machine_key, username=machine_user, password=None,
                        port=port
                    )
                except MachineUnauthorizedError as exc:
                    # remove backend
                    del user.backends[backend_id]
                    user.save()
                    raise BackendUnauthorizedError(exc)
            user.save()
    else:
        # if api secret not given, search if we already know it
        # FIXME: just pass along an empty apisecret
        if apisecret == 'getsecretfromdb':
            for backend_id in user.backends:
                if apikey == user.backends[backend_id].apikey:
                    apisecret = user.backends[backend_id].apisecret
                    break

        if not provider.__class__ is int and ':' in provider:
            provider, region = provider.split(':')[0], provider.split(':')[1]

        #docker url is the only piece needed in docker
        if remove_on_error and provider != 'docker':
            #a few providers need only the apisecret
            if not apikey and provider not in ['digitalocean', 'linode']:
                raise RequiredParameterMissingError("apikey")
            if not apisecret:
                raise RequiredParameterMissingError("apisecret")

        backend = model.Backend()
        backend.title = title
        backend.provider = provider
        backend.apikey = apikey
        backend.apisecret = apisecret
        backend.apiurl = apiurl
        backend.tenant_name = tenant_name
        backend.region = region
        if provider == 'docker':
            backend.docker_port = docker_port
        #For digital ocean v2 of the API, only apisecret is needed.
        #However, in v1 both api_key and api_secret are needed. In order
        #for both versions to be supported (existing v1, and new v2 which
        #is now the default) we set api_key same to api_secret to
        #distinguish digitalocean v2 logins, to avoid adding another
        #arguement on digital ocean libcloud driver

        if provider == 'digitalocean':
            backend.apikey = backend.apisecret
        #OpenStack specific: compute_endpoint is passed only when there is a
        # custom endpoint for the compute/nova-compute service
        backend.compute_endpoint = compute_endpoint
        backend.enabled = True

        #OpenStack does not like trailing slashes
        #so https://192.168.1.101:5000 will work but https://192.168.1.101:5000/ won't!
        if backend.provider == 'openstack':
            #Strip the v2.0 or v2.0/ at the end of the url if they are there
            if backend.apiurl.endswith('/v2.0/'):
                backend.apiurl = backend.apiurl.split('/v2.0/')[0]
            elif backend.apiurl.endswith('/v2.0'):
                backend.apiurl = backend.apiurl.split('/v2.0')[0]

            backend.apiurl = backend.apiurl.rstrip('/')

        #for HP Cloud
        if 'hpcloudsvc' in apiurl:
            backend.apiurl = HPCLOUD_AUTH_URL

        if provider == 'vcloud':
            for prefix in ['https://', 'http://']:
                backend.apiurl = backend.apiurl.strip(prefix)
            backend.apiurl = backend.apiurl.split('/')[0] #need host, not url

        backend_id = backend.get_id()
        if backend_id in user.backends:
            raise BackendExistsError(backend_id)

        # validate backend before adding
        if remove_on_error:
            try:
                conn = connect_provider(backend)
            except Exception as exc:
                raise BackendUnauthorizedError(exc=exc)
            try:
                machines = conn.list_nodes()
            except InvalidCredsError:
                raise BackendUnauthorizedError()
            except Exception as exc:
                log.error("Error while trying list_nodes: %r", exc)
                raise BackendUnavailableError(exc=exc)

        with user.lock_n_load():
            user.backends[backend_id] = backend
            user.save()
    log.info("Backend with id '%s' added succesfully.", backend_id)
    trigger_session_update(user.email, ['backends'])
    return backend_id


def add_backend_v_2(user, title, provider, params):
    """
    Version 2 of add_backend
    Adds a new backend to the user and returns the backend_id
    """
    if not provider:
        raise RequiredParameterMissingError("provider")
    log.info("Adding new backend in provider '%s' with Api-Version: 2", provider)

    baremetal = provider == 'bare_metal'

    if provider == 'bare_metal':
        backend_id = _add_backend_bare_metal(user, title, provider, params)
        log.info("Backend with id '%s' added succesfully.", backend_id)
        trigger_session_update(user.email, ['backends'])
        return backend_id
    elif provider == 'ec2':
        backend_id, backend = _add_backend_ec2(user, title, params)
    elif provider == 'rackspace':
        backend_id, backend = _add_backend_rackspace(user, title, provider, params)
    elif provider == 'nephoscale':
        backend_id, backend = _add_backend_nephoscale(title, provider, params)
    elif provider == 'digitalocean':
        backend_id, backend = _add_backend_digitalocean(title, provider, params)
    elif provider == 'softlayer':
        backend_id, backend = _add_backend_softlayer(title, provider, params)
    elif provider == 'gce':
        backend_id, backend = _add_backend_gce(title, provider, params)
    elif provider == 'azure':
        backend_id, backend = _add_backend_azure(title, provider, params)
    elif provider == 'linode':
        backend_id, backend = _add_backend_linode(title, provider, params)
    elif provider == 'docker':
        backend_id, backend = _add_backend_docker(title, provider, params)
    elif provider == 'hpcloud':
        backend_id, backend = _add_backend_hp(user, title, provider, params)
    elif provider == 'openstack':
        backend_id, backend = _add_backend_openstack(title, provider, params)
    elif provider in ['vcloud', 'indonesian_vcloud']:
        backend_id, backend = _add_backend_vcloud(title, provider, params)
    elif provider == 'libvirt':
        backend_id, backend = _add_backend_libvirt(user, title, provider, params)
    else:
        raise BadRequestError("Provider unknown.")

    if backend_id in user.backends:
        raise BackendExistsError(backend_id)

    remove_on_error = params.get('remove_on_error', True)
    # validate backend before adding
    if remove_on_error:
        try:
            conn = connect_provider(backend)
        except InvalidCredsError as exc:
            log.error("Error while adding backend: %r" % exc)
            raise BackendUnauthorizedError(exc)
        except Exception as exc:
            log.error("Error while adding backend%r" % exc)
            raise BackendUnavailableError(exc)
        try:
            machines = conn.list_nodes()
        except InvalidCredsError:
            raise BackendUnauthorizedError()
        except Exception as exc:
            log.error("Error while trying list_nodes: %r", exc)
            raise BackendUnavailableError(exc=exc)

    with user.lock_n_load():
        user.backends[backend_id] = backend
        user.save()
    log.info("Backend with id '%s' added succesfully with Api-Version: 2.", backend_id)
    trigger_session_update(user.email, ['backends'])

    if provider == 'libvirt' and backend.apisecret:
    # associate libvirt hypervisor witht the ssh key, if on qemu+ssh
        key_id = params.get('machine_key')
        node_id = backend.apiurl # id of the hypervisor is the hostname provided
        username = backend.apikey
        associate_key(user, key_id, backend_id, node_id, username=username)

    return backend_id


def _add_backend_bare_metal(user, title, provider, params):
    """
    Add a bare metal backend
    """
    machine_hostname = params.get('machine_ip', '')
    if not machine_hostname:
        raise RequiredParameterMissingError('machine_hostname')

    remove_on_error = params.get('remove_on_error', True)
    machine_key = params.get('machine_key', '')
    machine_user = params.get('machine_user', '')

    if remove_on_error:
        if not machine_key:
            raise RequiredParameterMissingError('machine_key')
        if machine_key not in user.keypairs:
            raise KeypairNotFoundError(machine_key)
        if not machine_user:
            machine_user = 'root'

    try:
        port = int(params.get('machine_port', 22))
    except:
        port = 22
    machine = model.Machine()
    machine.dns_name = machine_hostname
    machine.ssh_port = port

    machine.public_ips = [machine_hostname]
    machine_id = machine_hostname.replace('.', '').replace(' ', '')
    machine.name = machine_hostname
    backend = model.Backend()
    backend.title = title or machine_hostname
    backend.provider = provider
    backend.enabled = True
    backend.machines[machine_id] = machine
    backend_id = backend.get_id()

    with user.lock_n_load():
        if backend_id in user.backends:
            raise BackendExistsError(backend_id)
        user.backends[backend_id] = backend
        # try to connect. this will either fail and we'll delete the
        # backend, or it will work and it will create the association
        if remove_on_error:
            try:
                ssh_command(
                    user, backend_id, machine_id, machine_hostname, 'uptime',
                    key_id=machine_key, username=machine_user, password=None,
                    port=port
                )
            except MachineUnauthorizedError as exc:
                # remove backend
                del user.backends[backend_id]
                user.save()
                raise BackendUnauthorizedError(exc)
        user.save()
    return backend_id


def _add_backend_vcloud(title, provider, params):
    username = params.get('username', '')
    if not username:
        raise RequiredParameterMissingError('username')

    password = params.get('password', '')
    if not password:
        raise RequiredParameterMissingError('password')

    organization = params.get('organization', '')
    if not organization:
        raise RequiredParameterMissingError('organization')

    username = '%s@%s' % (username, organization)

    host = params.get('host', '')
    if provider == 'vcloud':
        if not host:
            raise RequiredParameterMissingError('host')
        for prefix in ['https://', 'http://']:
            host = host.strip(prefix)
        host = host.split('/')[0]
    elif provider == 'indonesian_vcloud':
        host = 'compute.idcloudonline.com'

    backend = model.Backend()
    backend.title = title
    backend.provider = provider
    backend.apikey = username
    backend.apisecret = password
    backend.apiurl = host
    backend.enabled = True
    backend_id = backend.get_id()

    return backend_id, backend


def _add_backend_ec2(user, title, params):
        api_key = params.get('api_key', '')
        if not api_key:
            raise RequiredParameterMissingError('api_key')

        api_secret = params.get('api_secret', '')
        if not api_secret:
            raise RequiredParameterMissingError('api_secret')

        region = params.get('region', '')
        if not region:
            raise RequiredParameterMissingError('region')

        if api_secret == 'getsecretfromdb':
            for backend_id in user.backends:
                if api_key == user.backends[backend_id].apikey:
                    api_secret = user.backends[backend_id].apisecret
                    break

        backend = model.Backend()
        backend.title = title
        backend.provider = region
        backend.apikey = api_key
        backend.apisecret = api_secret
        backend.enabled = True
        backend_id = backend.get_id()

        return backend_id, backend


def _add_backend_rackspace(user, title, provider, params):
    username = params.get('username', '')
    if not username:
        raise RequiredParameterMissingError('username')

    api_key = params.get('api_key', '')
    if not api_key:
        raise RequiredParameterMissingError('api_key')

    region = params.get('region', '')
    if not region:
        raise RequiredParameterMissingError('region')

    if 'rackspace_first_gen' in region:
        provider, region = region.split(':')[0], region.split(':')[1]

    if api_key == 'getsecretfromdb':
        for backend_id in user.backends:
            if username == user.backends[backend_id].apikey:
                api_key = user.backends[backend_id].apisecret
                break

    backend = model.Backend()
    backend.title = title
    backend.provider = provider
    backend.apikey = username
    backend.apisecret = api_key
    backend.enabled = True
    backend.region = region
    backend_id = backend.get_id()

    return backend_id, backend


def _add_backend_nephoscale(title, provider, params):
    username = params.get('username', '')
    if not username:
        raise RequiredParameterMissingError('username')

    password = params.get('password', '')
    if not password:
        raise RequiredParameterMissingError('password')

    backend = model.Backend()
    backend.title = title
    backend.provider = provider
    backend.apikey = username
    backend.apisecret = password
    backend.enabled = True
    backend_id = backend.get_id()

    return backend_id, backend


def _add_backend_softlayer(title, provider, params):
    username = params.get('username', '')
    if not username:
        raise RequiredParameterMissingError('username')

    api_key = params.get('api_key', '')
    if not api_key:
        raise RequiredParameterMissingError('api_key')

    backend = model.Backend()
    backend.title = title
    backend.provider = provider
    backend.apikey = username
    backend.apisecret = api_key
    backend.enabled = True
    backend_id = backend.get_id()

    return backend_id, backend


def _add_backend_digitalocean(title, provider, params):
    token = params.get('token', '')
    if not token:
        raise RequiredParameterMissingError('token')

    backend = model.Backend()
    backend.title = title
    backend.provider = provider
    backend.apikey = token
    backend.apisecret = token
    backend.enabled = True
    backend_id = backend.get_id()

    return backend_id, backend


def _add_backend_gce(title, provider, params):
    email = params.get('email', '')
    if not email:
        raise RequiredParameterMissingError('email')

    private_key = params.get('private_key', '')
    if not private_key:
        raise RequiredParameterMissingError('private_key')

    project_id = params.get('project_id', '')
    if not project_id:
        raise RequiredParameterMissingError('project_id')

    backend = model.Backend()
    backend.title = title
    backend.provider = provider
    backend.apikey = email
    backend.apisecret = private_key
    backend.tenant_name = project_id
    backend.enabled = True
    backend_id = backend.get_id()

    return backend_id, backend


def _add_backend_azure(title, provider, params):
    subscription_id = params.get('subscription_id', '')
    if not subscription_id:
        raise RequiredParameterMissingError('subscription_id')

    certificate = params.get('certificate', '')
    if not certificate:
        raise RequiredParameterMissingError('certificate')

    backend = model.Backend()
    backend.title = title
    backend.provider = provider
    backend.apikey = subscription_id
    backend.apisecret = certificate
    backend.enabled = True
    backend_id = backend.get_id()

    return backend_id, backend


def _add_backend_linode(title, provider, params):
    api_key = params.get('api_key', '')
    if not api_key:
        raise RequiredParameterMissingError('api_key')

    backend = model.Backend()
    backend.title = title
    backend.provider = provider
    backend.apikey = api_key
    backend.apisecret = api_key
    backend.enabled = True
    backend_id = backend.get_id()

    return backend_id, backend


def _add_backend_docker(title, provider, params):
    try:
        docker_port = int(params.get('docker_port', 4243))
    except:
        docker_port = 4243

    docker_host = params.get('docker_host', '')
    if not docker_host:
        raise RequiredParameterMissingError('docker_host')

    auth_user = params.get('auth_user', '')
    auth_password = params.get('auth_password', '')

    # tls auth
    key_file = params.get('key_file', '')
    cert_file = params.get('cert_file', '')

    backend = model.Backend()
    backend.title = title
    backend.provider = provider
    backend.docker_port = docker_port
    backend.apikey = auth_user
    backend.key_file = key_file
    backend.cert_file = cert_file
    backend.apisecret = auth_password
    backend.apiurl = docker_host
    backend.enabled = True
    backend_id = backend.get_id()

    return backend_id, backend


def _add_backend_libvirt(user, title, provider, params):
    machine_hostname = params.get('machine_hostname', '')
    if not machine_hostname:
        raise RequiredParameterMissingError('machine_hostname')

    apikey = params.get('machine_user', 'root')

    apisecret = params.get('machine_key', '')
    if apisecret:
        if apisecret not in user.keypairs:
            raise KeypairNotFoundError(apisecret)
        apisecret = user.keypairs[apisecret].private

    try:
        port = int(params.get('ssh_port', 22))
    except:
        port = 22
    backend = model.Backend()
    backend.title = title
    backend.provider = provider
    backend.apikey = apikey
    backend.apisecret = apisecret
    backend.apiurl = machine_hostname
    backend.enabled = True
    backend.ssh_port = port
    backend_id = backend.get_id()

    return backend_id, backend


def _add_backend_hp(user, title, provider, params):
    username = params.get('username', '')
    if not username:
        raise RequiredParameterMissingError('username')

    password = params.get('password', '')
    if not password:
        raise RequiredParameterMissingError('password')

    tenant_name = params.get('tenant_name', '')
    if not tenant_name:
        raise RequiredParameterMissingError('tenant_name')

    apiurl = params.get('apiurl') or ''
    if 'hpcloudsvc' in apiurl:
            apiurl = HPCLOUD_AUTH_URL

    region = params.get('region', '')
    if not region:
        raise RequiredParameterMissingError('region')

    if password == 'getsecretfromdb':
        for backend_id in user.backends:
            if username == user.backends[backend_id].apikey:
                password = user.backends[backend_id].apisecret
                break

    backend = model.Backend()
    backend.title = title
    backend.provider = provider
    backend.apikey = username
    backend.apisecret = password
    backend.apiurl = apiurl
    backend.region = region
    backend.tenant_name = tenant_name
    backend.enabled = True
    backend_id = backend.get_id()

    return backend_id, backend


def _add_backend_openstack(title, provider, params):
    username = params.get('username', '')
    if not username:
        raise RequiredParameterMissingError('username')

    password = params.get('password', '')
    if not password:
        raise RequiredParameterMissingError('password')

    auth_url = params.get('auth_url')
    if not auth_url:
        raise RequiredParameterMissingError('auth_url')

    if auth_url.endswith('/v2.0/'):
        auth_url = auth_url.split('/v2.0/')[0]
    elif auth_url.endswith('/v2.0'):
        auth_url = auth_url.split('/v2.0')[0]

    auth_url = auth_url.rstrip('/')

    tenant_name = params.get('tenant_name', '')
    if not tenant_name:
        raise RequiredParameterMissingError('tenant_name')

    region = params.get('region', '')
    compute_endpoint = params.get('compute_endpoint', '')


    backend = model.Backend()
    backend.title = title
    backend.provider = provider
    backend.apikey = username
    backend.apisecret = password
    backend.apiurl = auth_url
    backend.tenant_name = tenant_name
    backend.region = region
    backend.compute_endpoint = compute_endpoint
    backend.enabled = True
    backend_id = backend.get_id()

    return backend_id, backend


def rename_backend(user, backend_id, new_name):
    """Renames backend with given backend_id."""

    log.info("Renaming backend: %s", backend_id)
    if backend_id not in user.backends:
        raise BackendNotFoundError(backend_id)
    for backend in user.backends:
        if backend.title == new_name:
            raise BackendNameExistsError(new_name)
    with user.lock_n_load():
        user.backends[backend_id].title = new_name
        user.save()
    log.info("Succesfully renamed backend '%s'", backend_id)
    trigger_session_update(user.email, ['backends'])


def delete_backend(user, backend_id):
    """Deletes backend with given backend_id."""

    log.info("Deleting backend: %s", backend_id)

    # if a core/io installation, disable monitoring for machines
    try:
        from mist.core.methods import disable_monitoring_backend
    except ImportError:
        # this is a standalone io installation, don't bother
        pass
    else:
        # this a core/io installation, disable directly using core's function
        log.info("Disabling monitoring before deleting backend.")
        try:
            disable_monitoring_backend(user, backend_id)
        except Exception as exc:
            log.warning("Couldn't disable monitoring before deleting backend. "
                        "Error: %r", exc)

    if backend_id not in user.backends:
        raise BackendNotFoundError(backend_id)
    with user.lock_n_load():
        del user.backends[backend_id]
        user.save()
    log.info("Succesfully deleted backend '%s'", backend_id)
    trigger_session_update(user.email, ['backends'])


def add_key(user, key_id, private_key):
    """Adds a new keypair and returns the new key_id."""

    log.info("Adding key with id '%s'.", key_id)
    if not key_id:
        raise KeypairParameterMissingError(key_id)
    if not private_key:
        raise RequiredParameterMissingError("Private key is not provided")

    if key_id in user.keypairs:
        raise KeypairExistsError(key_id)

    keypair = model.Keypair()
    keypair.private = private_key
    keypair.construct_public_from_private()
    keypair.default = not len(user.keypairs)
    keypair.machines = []

    if not keypair.isvalid():
        raise KeyValidationError()

    with user.lock_n_load():
        user.keypairs[key_id] = keypair
        user.save()

    log.info("Added key with id '%s'", key_id)
    trigger_session_update(user.email, ['keys'])
    return key_id


def delete_key(user, key_id):
    """Deletes given keypair.

    If key was default, then it checks
    if there are still keys left and assignes another one as default.

    @param user: The User
    @param key_id: The key_id to be deleted
    @return: Returns nothing

    """

    log.info("Deleting key with id '%s'.", key_id)
    if key_id not in user.keypairs:
        raise KeypairNotFoundError(key_id)

    keypair = user.keypairs[key_id]

    with user.lock_n_load():
        keypair = user.keypairs[key_id]
        del user.keypairs[key_id]

        if keypair.default and len(user.keypairs):
            other_key = user.keypairs.keys()[0]
            user.keypairs[other_key].default = True

        user.save()
    log.info("Deleted key with id '%s'.", key_id)
    trigger_session_update(user.email, ['keys'])


def set_default_key(user, key_id):
    """Sets a new default key

    @param user: The user
    @param key_id: The id of the key we want to set as default
    @return: Nothing. Raises only exceptions if needed.

    """

    log.info("Setting key with id '%s' as default.", key_id)
    keypairs = user.keypairs

    if not key_id in keypairs:
        raise KeypairNotFoundError(key_id)

    with user.lock_n_load():
        keypairs = user.keypairs
        for key in keypairs:
            if keypairs[key].default:
                keypairs[key].default = False
        keypairs[key_id].default = True
        user.save()
    log.info("Succesfully set key with id '%s' as default.", key_id)
    trigger_session_update(user.email, ['keys'])


def edit_key(user, new_key, old_key):
    """
    Edits a given key's name from old_key ---> new_key
    @param user: The User
    @param new_key: The new Key name (id)
    @param old_key: The old key name (id)
    @return: Nothing, only raises exceptions if needed

    """

    log.info("Renaming key '%s' to '%s'.", old_key, new_key)
    if not new_key:
        raise KeypairParameterMissingError("new name")
    if old_key not in user.keypairs:
        raise KeypairNotFoundError(old_key)

    if old_key == new_key:
        log.warning("Same name provided, will not edit key. No reason")
        return

    old_keypair = user.keypairs[old_key]
    with user.lock_n_load():
        del user.keypairs[old_key]
        user.keypairs[new_key] = old_keypair
        user.save()
    log.info("Renamed key '%s' to '%s'.", old_key, new_key)
    trigger_session_update(user.email, ['keys'])


def associate_key(user, key_id, backend_id, machine_id, host='', username=None, port=22):
    """Associates a key with a machine.

    If host is set it will also attempt to actually deploy it to the
    machine. To do that it requires another keypair (existing_key) that can
    connect to the machine.

    """

    log.info("Associating key %s to host %s", key_id, host)
    if not host:
        log.info("Host not given so will only create association without "
                 "actually deploying the key to the server.")
    if key_id not in user.keypairs:
        raise KeypairNotFoundError(key_id)
    if backend_id not in user.backends:
        raise BackendNotFoundError(backend_id)

    keypair = user.keypairs[key_id]
    machine_uid = [backend_id, machine_id]

    # check if key already associated
    associated = False
    for machine in keypair.machines:
        if machine[:2] == machine_uid:
            log.warning("Keypair '%s' already associated with machine '%s' "
                        "in backend '%s'", key_id, backend_id, machine_id)
            associated = True
    # if not already associated, create the association
    # this is only needed if association doesn't exist and host is not provided
    # associations will otherwise be created by shell.autoconfigure upon
    # succesful connection
    if not host:
        if not associated:
            with user.lock_n_load():
                assoc = [backend_id,
                         machine_id,
                         0,
                         username,
                         False,
                         port]
                user.keypairs[key_id].machines.append(assoc)
                user.save()
            trigger_session_update(user.email, ['keys'])
        return

    # if host is specified, try to actually deploy
    log.info("Deploying key to machine.")
    filename = '~/.ssh/authorized_keys'
    grep_output = '`grep \'%s\' %s`' % (keypair.public, filename)
    new_line_check_cmd = (
        'if [ "$(tail -c1 %(file)s; echo x)" != "\\nx" ];'
        ' then echo "" >> %(file)s; fi' % {'file': filename}
    )
    append_cmd = ('if [ -z "%s" ]; then echo "%s" >> %s; fi'
                  % (grep_output, keypair.public, filename))
    command = new_line_check_cmd + " ; " + append_cmd
    log.debug("command = %s", command)

    try:
        # deploy key
        ssh_command(user, backend_id, machine_id, host, command, username=username, port=port)
    except MachineUnauthorizedError:
        # couldn't deploy key
        try:
            # maybe key was already deployed?
            ssh_command(user, backend_id, machine_id, host, 'uptime', key_id=key_id, username=username, port=port)
            log.info("Key was already deployed, local association created.")
        except MachineUnauthorizedError:
            # oh screw this
            raise MachineUnauthorizedError(
                "Couldn't connect to deploy new SSH keypair."
            )
    else:
        # deployment probably succeeded
        # attemp to connect with new key
        # if it fails to connect it'll raise exception
        # there is no need to manually set the association in keypair.machines
        # that is automatically handled by Shell, if it is configured by
        # shell.autoconfigure (which ssh_command does)
        ssh_command(user, backend_id, machine_id, host, 'uptime', key_id=key_id, username=username, port=port)
        log.info("Key associated and deployed succesfully.")


def disassociate_key(user, key_id, backend_id, machine_id, host=None):
    """Disassociates a key from a machine.

    If host is set it will also attempt to actually remove it from
    the machine.

    """

    log.info("Disassociating key, undeploy = %s" % host)

    if key_id not in user.keypairs:
        raise KeypairNotFoundError(key_id)
    ## if backend_id not in user.backends:
        ## raise BackendNotFoundError(backend_id)

    keypair = user.keypairs[key_id]
    machine_uid = [backend_id, machine_id]
    key_found = False
    for machine in keypair.machines:
        if machine[:2] == machine_uid:
            key_found = True
            break
    # key not associated
    if not key_found:
        raise BadRequestError("Keypair '%s' is not associated with "
                              "machine '%s'" % (key_id, machine_id))

    if host:
        log.info("Trying to actually remove key from authorized_keys.")
        command = 'grep -v "' + keypair.public +\
                  '" ~/.ssh/authorized_keys ' +\
                  '> ~/.ssh/authorized_keys.tmp ; ' +\
                  'mv ~/.ssh/authorized_keys.tmp ~/.ssh/authorized_keys ' +\
                  '&& chmod go-w ~/.ssh/authorized_keys'
        try:
            ssh_command(user, backend_id, machine_id, host, command)
        except:
            pass

    # removing key association
    with user.lock_n_load():
        keypair = user.keypairs[key_id]
        for machine in keypair.machines:
            if machine[:2] == machine_uid:
                keypair.machines.remove(machine)
                user.save()
                break
    trigger_session_update(user.email, ['keys'])


def connect_provider(backend):
    """Establishes backend connection using the credentials specified.

    It has been tested with:

        * EC2, and the alternative providers like EC2_EU,
        * Rackspace, old style and the new Nova powered one,
        * Openstack Diablo through Trystack, should also try Essex,
        * Linode

    Backend is expected to be a mist.io.model.Backend

    """
    if backend.provider != 'bare_metal':
        driver = get_driver(backend.provider)
    if backend.provider == Provider.AZURE:
        #create a temp file and output the cert there, so that
        #Azure driver is instantiated by providing a string with the key instead of
        #a cert file
        temp_key_file = NamedTemporaryFile(delete=False)
        temp_key_file.write(backend.apisecret)
        temp_key_file.close()
        conn = driver(backend.apikey, temp_key_file.name)
    elif backend.provider == Provider.OPENSTACK:
        #keep this for backend compatibility, however we now use HPCLOUD
        #as separate provider
        if 'hpcloudsvc' in backend.apiurl:
            conn = driver(
                backend.apikey,
                backend.apisecret,
                ex_force_auth_version=backend.auth_version or '2.0_password',
                ex_force_auth_url=backend.apiurl,
                ex_tenant_name=backend.tenant_name or backend.apikey,
                ex_force_service_region = backend.region,
                ex_force_service_name='Compute'
            )
        else:
            conn = driver(
                backend.apikey,
                backend.apisecret,
                ex_force_auth_version=backend.auth_version or '2.0_password',
                ex_force_auth_url=backend.apiurl,
                ex_tenant_name=backend.tenant_name,
                ex_force_service_region=backend.region,
                ex_force_base_url=backend.compute_endpoint,
            )
    elif backend.provider == Provider.HPCLOUD:
        conn = driver(backend.apikey, backend.apisecret, backend.tenant_name,
                      region=backend.region)
    elif backend.provider == Provider.LINODE:
        conn = driver(backend.apisecret)
    elif backend.provider == Provider.GCE:
        conn = driver(backend.apikey, backend.apisecret, project=backend.tenant_name)
    elif backend.provider == Provider.DOCKER:
        libcloud.security.VERIFY_SSL_CERT = False;
        if backend.key_file and backend.cert_file:
            # tls auth, needs to pass the key and cert as files
            key_temp_file = NamedTemporaryFile(delete=False)
            key_temp_file.write(backend.key_file)
            key_temp_file.close()
            cert_temp_file = NamedTemporaryFile(delete=False)
            cert_temp_file.write(backend.cert_file)
            cert_temp_file.close()
            conn = driver(host=backend.apiurl, port=backend.docker_port, key_file=key_temp_file.name, cert_file=cert_temp_file.name)
        else:
            conn = driver(backend.apikey, backend.apisecret, backend.apiurl, backend.docker_port)
    elif backend.provider in [Provider.RACKSPACE_FIRST_GEN,
                              Provider.RACKSPACE]:
        conn = driver(backend.apikey, backend.apisecret,
                      region=backend.region)
    elif backend.provider in [Provider.NEPHOSCALE, Provider.SOFTLAYER]:
        conn = driver(backend.apikey, backend.apisecret)
    elif backend.provider in [Provider.VCLOUD, Provider.INDONESIAN_VCLOUD]:
        libcloud.security.VERIFY_SSL_CERT = False;
        conn = driver(backend.apikey, backend.apisecret, host=backend.apiurl)
    elif backend.provider == Provider.DIGITAL_OCEAN:
        if backend.apikey == backend.apisecret:  # API v2
            conn = driver(backend.apisecret)
        else:   # API v1
            driver = get_driver('digitalocean_first_gen')
            conn = driver(backend.apikey, backend.apisecret)
    elif backend.provider == 'bare_metal':
        conn = BareMetalDriver(backend.machines)
    elif backend.provider == Provider.LIBVIRT:
        # support the three ways to connect: local system, qemu+tcp, qemu+ssh
        if backend.apisecret:
            temp_key_file = NamedTemporaryFile(delete=False)
            temp_key_file.write(backend.apisecret)
            temp_key_file.close()
            conn = driver(backend.apiurl, user=backend.apikey, ssh_key=temp_key_file.name, ssh_port=backend.ssh_port)
        else:
            conn = driver(backend.apiurl, user=backend.apikey)
    else:
        # ec2
        conn = driver(backend.apikey, backend.apisecret)
        # Account for sub-provider regions (EC2_US_WEST, EC2_US_EAST etc.)
        conn.type = backend.provider
    return conn


def get_machine_actions(machine_from_api, conn, extra):
    """Returns available machine actions based on backend type.

    Rackspace, Linode and openstack support the same options, but EC2 also
    supports start/stop.

    The available actions are based on the machine state. The state
    codes supported by mist.io are those of libcloud, check config.py.

    """

    # defaults for running state
    can_start = False
    can_stop = True
    can_destroy = True
    can_reboot = True
    can_tag = True

    if conn.type in (Provider.RACKSPACE_FIRST_GEN, Provider.LINODE,
                     Provider.NEPHOSCALE, Provider.SOFTLAYER,
                     Provider.DIGITAL_OCEAN, Provider.DOCKER, Provider.AZURE,
                     Provider.VCLOUD, Provider.INDONESIAN_VCLOUD, Provider.LIBVIRT):
        can_tag = False

    # for other states
    if machine_from_api.state in (NodeState.REBOOTING, NodeState.PENDING):
        can_start = False
        can_stop = False
        can_reboot = False
    elif machine_from_api.state in (NodeState.UNKNOWN, NodeState.STOPPED):
        # We assume unknown state mean stopped
        can_stop = False
        can_start = True
        can_reboot = False
    elif machine_from_api.state in (NodeState.TERMINATED,):
        can_start = False
        can_destroy = False
        can_stop = False
        can_reboot = False
        can_tag = False

    if conn.type == 'bare_metal':
        can_start = False
        can_destroy = False
        can_stop = False
        can_reboot = True
        can_tag = False

    if conn.type in [Provider.LINODE]:
        if machine_from_api.state is NodeState.PENDING:
        #after resize, node gets to pending mode, needs to be started
            can_start = True

    if conn.type in [Provider.LIBVIRT]:
        if machine_from_api.state is NodeState.TERMINATED:
        # in libvirt a terminated machine can be started
            can_start = True

    if conn.type == Provider.LIBVIRT and extra.get('tags', {}).get('type', None) == 'hypervisor':
        # allow only reboot action for libvirt hypervisor
        can_stop = False
        can_destroy = False
        can_start = False

    return {'can_stop': can_stop,
            'can_start': can_start,
            'can_destroy': can_destroy,
            'can_reboot': can_reboot,
            'can_tag': can_tag}


def list_machines(user, backend_id):
    """List all machines in this backend via API call to the provider."""

    if backend_id not in user.backends:
        raise BackendNotFoundError(backend_id)
    conn = connect_provider(user.backends[backend_id])

    try:
        machines = conn.list_nodes()
    except InvalidCredsError:
        raise BackendUnauthorizedError()
    except Exception as exc:
        log.error("Error while running list_nodes: %r", exc)
        raise BackendUnavailableError(exc=exc)

    ret = []
    for m in machines:
        if m.driver.type == 'gce':
            #tags and metadata exist in GCE
            tags = m.extra.get('tags')
        else:
            tags = m.extra.get('tags') or m.extra.get('metadata') or {}
        if type(tags) == dict:
            tags = [value for key, value in tags.iteritems() if key != 'Name']

        if m.extra.get('availability', None):
            # for EC2
            tags.append(m.extra['availability'])
        elif m.extra.get('DATACENTERID', None):
            # for Linode
            tags.append(config.LINODE_DATACENTERS[m.extra['DATACENTERID']])
        elif m.extra.get('vdc', None):
            # for vCloud
            tags.append(m.extra['vdc'])

        image_id = m.image or m.extra.get('imageId', None)
        size = m.size or m.extra.get('flavorId', None)
        size = size or m.extra.get('instancetype', None)

        for k in m.extra.keys():
            try:
                json.dumps(m.extra[k])
            except TypeError:
                m.extra[k] = str(m.extra[k])

        machine = {'id': m.id,
                   'uuid': m.get_uuid(),
                   'name': m.name,
                   'imageId': image_id,
                   'size': size,
                   'state': config.STATES[m.state],
                   'private_ips': m.private_ips,
                   'public_ips': m.public_ips,
                   'tags': tags,
                   'extra': m.extra}
        machine.update(get_machine_actions(m, conn, m.extra))
        ret.append(machine)

    return ret


def create_machine(user, backend_id, key_id, machine_name, location_id,
                   image_id, size_id, script, image_extra, disk, image_name,
                   size_name, location_name, ips, monitoring, networks=[],
                   docker_env=[], docker_command=None, ssh_port=22,
                   script_id='', script_params='', job_id = None):

    """Creates a new virtual machine on the specified backend.

    If the backend is Rackspace it attempts to deploy the node with an ssh key
    provided in config. the method used is the only one working in the old
    Rackspace backend. create_node(), from libcloud.compute.base, with 'auth'
    kwarg doesn't do the trick. Didn't test if you can upload some ssh related
    files using the 'ex_files' kwarg from openstack 1.0 driver.

    In Linode creation is a bit different. There you can pass the key file
    directly during creation. The Linode API also requires to set a disk size
    and doesn't get it from size.id. So, send size.disk from the client and
    use it in all cases just to avoid provider checking. Finally, Linode API
    does not support association between a machine and the image it came from.
    We could set this, at least for machines created through mist.io in
    ex_comment, lroot or lconfig. lroot seems more appropriate. However,
    liblcoud doesn't support linode.config.list at the moment, so no way to
    get them. Also, it will create inconsistencies for machines created
    through mist.io and those from the Linode interface.

    """
    log.info('Creating machine %s on backend %s' % (machine_name, backend_id))

    if backend_id not in user.backends:
        raise BackendNotFoundError(backend_id)
    conn = connect_provider(user.backends[backend_id])

    if key_id and key_id not in user.keypairs:
        raise KeypairNotFoundError(key_id)

    # if key_id not provided, search for default key
    if conn.type != Provider.DOCKER:
        if not key_id:
            for kid in user.keypairs:
                if user.keypairs[kid].default:
                    key_id = kid
                    break
        if key_id is None:
            raise KeypairNotFoundError("Couldn't find default keypair")

    if key_id:
        keypair = user.keypairs[key_id]
        private_key = keypair.private
        public_key = keypair.public

    size = NodeSize(size_id, name=size_name, ram='', disk=disk,
                    bandwidth='', price='', driver=conn)
    image = NodeImage(image_id, name=image_name, extra=image_extra, driver=conn)
    location = NodeLocation(location_id, name=location_name, country='', driver=conn)

    machine_name = machine_name_validator(conn.type, machine_name)
    if conn.type is Provider.DOCKER:
        if key_id:
            node = _create_machine_docker(conn, machine_name, image_id, '', public_key=public_key,
                                          docker_env=docker_env, docker_command=docker_command)
        else:
            node = _create_machine_docker(conn, machine_name, image_id, script, docker_env=docker_env,
                                          docker_command=docker_command)
        if key_id and key_id in user.keypairs:
            node_info = conn.inspect_node(node)
            try:
                ssh_port = int(node_info.extra['network_settings']['Ports']['22/tcp'][0]['HostPort'])
            except:
                pass
    elif conn.type in [Provider.RACKSPACE_FIRST_GEN,
                     Provider.RACKSPACE]:
        node = _create_machine_rackspace(conn, public_key, machine_name, image,
                                         size, location)
    elif conn.type in [Provider.OPENSTACK]:
        node = _create_machine_openstack(conn, private_key, public_key,
                                         machine_name, image, size, location, networks)
    elif conn.type is Provider.HPCLOUD:
        node = _create_machine_hpcloud(conn, private_key, public_key,
                                       machine_name, image, size, location)
    elif conn.type in config.EC2_PROVIDERS and private_key:
        locations = conn.list_locations()
        for loc in locations:
            if loc.id == location_id:
                location = loc
                break
        node = _create_machine_ec2(conn, key_id, private_key, public_key,
                                   machine_name, image, size, location)
    elif conn.type is Provider.NEPHOSCALE:
        node = _create_machine_nephoscale(conn, key_id, private_key, public_key,
                                          machine_name, image, size,
                                          location, ips)
    elif conn.type is Provider.GCE:
        sizes = conn.list_sizes(location=location_name)
        for size in sizes:
            if size.id == size_id:
                size = size
                break
        node = _create_machine_gce(conn, key_id, private_key, public_key,
                                         machine_name, image, size, location)
    elif conn.type is Provider.SOFTLAYER:
        node = _create_machine_softlayer(conn, key_id, private_key, public_key,
                                         machine_name, image, size,
                                         location)
    elif conn.type is Provider.DIGITAL_OCEAN:
        node = _create_machine_digital_ocean(conn, key_id, private_key,
                                             public_key, machine_name,
                                             image, size, location)
    elif conn.type == Provider.AZURE:
        node = _create_machine_azure(conn, key_id, private_key,
                                             public_key, machine_name,
                                             image, size, location, cloud_service_name=None)
    elif conn.type in [Provider.VCLOUD, Provider.INDONESIAN_VCLOUD]:
        node = _create_machine_vcloud(conn, machine_name, image, size, public_key, networks)
    elif conn.type is Provider.LINODE and private_key:
        node = _create_machine_linode(conn, key_id, private_key, public_key,
                                      machine_name, image, size,
                                      location)
    else:
        raise BadRequestError("Provider unknown.")

    if conn.type == Provider.AZURE:
        #we have the username
        associate_key(user, key_id, backend_id, node.id,
                      username=node.extra.get('username'), port=ssh_port)
    elif key_id:
        associate_key(user, key_id, backend_id, node.id, port=ssh_port)


    if conn.type == Provider.AZURE:
        # for Azure, connect with the generated password, deploy the ssh key
        # when this is ok, it calss post_deploy for script/monitoring
        mist.io.tasks.azure_post_create_steps.delay(
            user.email, backend_id, node.id, monitoring, script, key_id,
            node.extra.get('username'), node.extra.get('password'), public_key,
            script_id=script_id, script_params=script_params, job_id = job_id
        )
    elif conn.type == Provider.RACKSPACE_FIRST_GEN:
        # for Rackspace First Gen, cannot specify ssh keys. When node is
        # created we have the generated password, so deploy the ssh key
        # when this is ok and call post_deploy for script/monitoring
        mist.io.tasks.rackspace_first_gen_post_create_steps.delay(
            user.email, backend_id, node.id, monitoring, script, key_id,
            node.extra.get('password'), public_key,
            script_id=script_id, script_params=script_params, job_id = job_id
        )
    elif key_id:
        mist.io.tasks.post_deploy_steps.delay(
            user.email, backend_id, node.id, monitoring, script, key_id,
            script_id=script_id, script_params=script_params,
            job_id = job_id
        )


    ret = {'id': node.id,
            'name': node.name,
            'extra': node.extra,
            'public_ips': node.public_ips,
            'private_ips': node.private_ips,
            'job_id': job_id,
            }

    return ret


def _create_machine_rackspace(conn, public_key, machine_name,
                             image, size, location):
    """Create a machine in Rackspace.

    Here there is no checking done, all parameters are expected to be
    sanitized by create_machine.

    """

    key = str(public_key).replace('\n','')

    try:
        server_key = ''
        keys = conn.ex_list_keypairs()
        for k in keys:
            if key == k.public_key:
                server_key = k.name
                break
        if not server_key:
            server_key = conn.ex_import_keypair_from_string(name=machine_name, key_material=key)
            server_key = server_key.name
    except:
        try:
            server_key = conn.ex_import_keypair_from_string(name='mistio'+str(random.randint(1,100000)), key_material=key)
            server_key = server_key.name
        except AttributeError:
            # RackspaceFirstGenNodeDriver based on OpenStack_1_0_NodeDriver
            # has no support for keys. So don't break here, since create_node won't
            # include it anyway
            server_key = None

    try:
        node = conn.create_node(name=machine_name, image=image, size=size,
                                location=location, ex_keyname=server_key)
        return node
    except Exception as e:
        raise MachineCreationError("Rackspace, got exception %r" % e, exc=e)


def _create_machine_openstack(conn, private_key, public_key, machine_name,
                             image, size, location, networks):
    """Create a machine in Openstack.

    Here there is no checking done, all parameters are expected to be
    sanitized by create_machine.

    """
    key = str(public_key).replace('\n','')

    try:
        server_key = ''
        keys = conn.ex_list_keypairs()
        for k in keys:
            if key == k.public_key:
                server_key = k.name
                break
        if not server_key:
            server_key = conn.ex_import_keypair_from_string(name=machine_name, key_material=key)
            server_key = server_key.name
    except:
        server_key = conn.ex_import_keypair_from_string(name='mistio'+str(random.randint(1,100000)), key_material=key)
        server_key = server_key.name

    # select the right OpenStack network object
    available_networks = conn.ex_list_networks()
    try:
        chosen_networks = []
        for net in available_networks:
            if net.id in networks:
                chosen_networks.append(net)
    except:
        chosen_networks = []

    with get_temp_file(private_key) as tmp_key_path:
        try:
            node = conn.create_node(
                name=machine_name,
                image=image,
                size=size,
                location=location,
                ssh_key=tmp_key_path,
                ssh_alternate_usernames=['ec2-user', 'ubuntu'],
                max_tries=1,
                ex_keyname=server_key,
                networks=chosen_networks)
        except Exception as e:
            raise MachineCreationError("OpenStack, got exception %s" % e, e)
    return node


def _create_machine_hpcloud(conn, private_key, public_key, machine_name,
                             image, size, location):
    """Create a machine in HP Cloud.

    Here there is no checking done, all parameters are expected to be
    sanitized by create_machine.

    """
    key = str(public_key).replace('\n','')

    try:
        server_key = ''
        keys = conn.ex_list_keypairs()
        for k in keys:
            if key == k.public_key:
                server_key = k.name
                break
        if not server_key:
            server_key = conn.ex_import_keypair_from_string(name=machine_name, key_material=key)
            server_key = server_key.name
    except:
        server_key = conn.ex_import_keypair_from_string(name='mistio'+str(random.randint(1,100000)), key_material=key)
        server_key = server_key.name

    #FIXME: Neutron API not currently supported by libcloud
    #need to pass the network on create node - can only omitted if one network only exists

    with get_temp_file(private_key) as tmp_key_path:
        try:
            node = conn.create_node(name=machine_name,
                image=image,
                size=size,
                location=location,
                ssh_key=tmp_key_path,
                ssh_alternate_usernames=['ec2-user', 'ubuntu'],
                max_tries=1,
                ex_keyname=server_key)
        except Exception as e:
            raise MachineCreationError("HP Cloud, got exception %s" % e, e)
    return node


def _create_machine_ec2(conn, key_name, private_key, public_key,
                       machine_name, image, size, location):
    """Create a machine in Amazon EC2.

    Here there is no checking done, all parameters are expected to be
    sanitized by create_machine.

    """

    # import key. This is supported only for EC2 at the moment.
    with get_temp_file(public_key) as tmp_key_path:
        try:
            log.info("Attempting to import key (ec2-only)")
            conn.ex_import_keypair(name=key_name, keyfile=tmp_key_path)
        except Exception as exc:
            if 'Duplicate' in exc.message:
                log.debug('Key already exists, not importing anything.')
            else:
                log.error('Failed to import key.')
                raise BackendUnavailableError("Failed to import key "
                                              "(ec2-only): %r" % exc, exc=exc)

    # create security group
    name = config.EC2_SECURITYGROUP.get('name', '')
    description = config.EC2_SECURITYGROUP.get('description', '')
    try:
        log.info("Attempting to create security group")
        conn.ex_create_security_group(name=name, description=description)
        conn.ex_authorize_security_group_permissive(name=name)
    except Exception as exc:
        if 'Duplicate' in exc.message:
            log.info('Security group already exists, not doing anything.')
        else:
            raise InternalServerError("Couldn't create security group", exc)

    with get_temp_file(private_key) as tmp_key_path:
        #deploy_node wants path for ssh private key
        try:
            node = conn.create_node(
                name=machine_name,
                image=image,
                size=size,
                location=location,
                ssh_key=tmp_key_path,
                max_tries=1,
                ex_keyname=key_name,
                ex_securitygroup=config.EC2_SECURITYGROUP['name']
            )
        except Exception as e:
            raise MachineCreationError("EC2, got exception %s" % e, e)

    return node


def _create_machine_nephoscale(conn, key_name, private_key, public_key,
                              machine_name, image, size, location, ips):
    """Create a machine in Nephoscale.

    Here there is no checking done, all parameters are expected to be
    sanitized by create_machine.

    """
    machine_name = machine_name[:64].replace(' ', '-')
    # name in NephoScale must start with a letter, can contain mixed
    # alpha-numeric characters, hyphen ('-') and underscore ('_')
    # characters, cannot exceed 64 characters, and can end with a
    # letter or a number."

    # Hostname must start with a letter, can contain mixed alpha-numeric
    # characters and the hyphen ('-') character, cannot exceed 15 characters,
    # and can end with a letter or a number.
    key = public_key.replace('\n', '')

    # NephoScale has 2 keys that need be specified, console and ssh key
    # get the id of the ssh key if it exists, otherwise add the key
    try:
        server_key = ''
        keys = conn.ex_list_keypairs(ssh=True, key_group=1)
        for k in keys:
            if key == k.public_key:
                server_key = k.id
                break
        if not server_key:
            server_key = conn.ex_create_keypair(machine_name, public_key=key)
    except:
        server_key = conn.ex_create_keypair(
            'mistio' + str(random.randint(1, 100000)),
            public_key=key
        )

    # mist.io does not support console key add through the wizzard.
    # Try to add one
    try:
        console_key = conn.ex_create_keypair(
            'mistio' + str(random.randint(1, 100000)),
            key_group=4
        )
    except:
        console_keys = conn.ex_list_keypairs(key_group=4)
        if console_keys:
            console_key = console_keys[0].id
    if size.name and size.name.startswith('D'):
        baremetal=True
    else:
        baremetal=False

    with get_temp_file(private_key) as tmp_key_path:
        try:
            node = conn.create_node(
                name=machine_name,
                hostname=machine_name[:15],
                image=image,
                size=size,
                zone=location.id,
                server_key=server_key,
                console_key=console_key,
                ssh_key=tmp_key_path,
                baremetal=baremetal,
                ips=ips
            )
        except Exception as e:
            raise MachineCreationError("Nephoscale, got exception %s" % e, e)
        return node


def _create_machine_softlayer(conn, key_name, private_key, public_key,
                             machine_name, image, size, location):
    """Create a machine in Softlayer.

    Here there is no checking done, all parameters are expected to be
    sanitized by create_machine.

    """

    key = str(public_key).replace('\n','')
    try:
        server_key = ''
        keys = conn.list_key_pairs()
        for k in keys:
            if key == k.key:
                server_key = k.id
                break
        if not server_key:
            server_key = conn.create_key_pair(machine_name, key)
            server_key = server_key.id
    except:
        server_key = conn.create_key_pair('mistio'+str(random.randint(1,100000)), key)
        server_key = server_key.id


    if '.' in machine_name:
        domain = '.'.join(machine_name.split('.')[1:])
        name = machine_name.split('.')[0]
    else:
        domain = None
        name = machine_name

    with get_temp_file(private_key) as tmp_key_path:
        try:
            node = conn.create_node(
                name=name,
                ex_domain=domain,
                image=image,
                size=size,
                location=location,
                sshKeys=server_key
            )
        except Exception as e:
            raise MachineCreationError("Softlayer, got exception %s" % e, e)
    return node

def _create_machine_docker(conn, machine_name, image, script=None, public_key=None, docker_env={}, docker_command=None,
                           tty_attach=True):
    """Create a machine in docker.

    """

    try:
        if public_key:
            environment = ['PUBLIC_KEY=%s' % public_key.strip()]
        else:
            environment = []

        if docker_env:
            # docker_env is a dict, and we must convert it ot be in the form:
            # [ "key=value", "key=value"...]
            docker_environment = ["%s=%s" % (key, value) for key, value in docker_env.iteritems()]
            environment += docker_environment

        node = conn.create_node(
            name=machine_name,
            image=image,
            command=docker_command,
            environment=environment,
            tty=tty_attach
        )
    except Exception as e:
        raise MachineCreationError("Docker, got exception %s" % e, e)

    return node

def _create_machine_digital_ocean(conn, key_name, private_key, public_key,
                                  machine_name, image, size, location):
    """Create a machine in Digital Ocean.

    Here there is no checking done, all parameters are expected to be
    sanitized by create_machine.

    """
    key = public_key.replace('\n', '')

    #on API v1 list keys returns only ids, without actual public keys
    #So the check fails. If there's already a key with the same pub key,
    #create key call will fail!
    try:
        server_key = ''
        keys = conn.ex_list_ssh_keys()
        for k in keys:
            if key == k.pub_key:
                server_key = k
                break
        if not server_key:
            server_key = conn.ex_create_ssh_key(machine_name, key)
    except:
        try:
            server_key = conn.ex_create_ssh_key('mistio'+str(random.randint(1,100000)), key)
        except:
            #on API v1 if we can't create that key, means that key is already
            #on our account. Since we don't know the id, we pass all the ids
            server_keys = [str(key.id) for key in keys]

    if not server_key:
        ex_ssh_key_ids = server_keys
    else:
        ex_ssh_key_ids = [str(server_key.id)]

    # check if location allows the private_networking setting
    private_networking = False
    try:
        locations = conn.list_locations()
        for loc in locations:
            if loc.id == location.id:
                if 'private_networking' in loc.extra:
                    private_networking = True
                break
    except:
        # do not break if this fails for some reason
        pass

    with get_temp_file(private_key) as tmp_key_path:
        try:
            node = conn.create_node(
                name=machine_name,
                image=image,
                size=size,
                ex_ssh_key_ids=ex_ssh_key_ids,
                location=location,
                ssh_key=tmp_key_path,
                private_networking=private_networking,
            )
        except Exception as e:
            raise MachineCreationError("Digital Ocean, got exception %s" % e, e)

        return node


def _create_machine_azure(conn, key_name, private_key, public_key,
                                  machine_name, image, size, location, cloud_service_name):
    """Create a machine Azure.

    Here there is no checking done, all parameters are expected to be
    sanitized by create_machine.

    """
    key = public_key.replace('\n', '')
    with get_temp_file(private_key) as tmp_key_path:
        try:
            node = conn.create_node(
                name=machine_name,
                size=size,
                image=image,
                location=location,
                ex_cloud_service_name=cloud_service_name
            )
        except Exception as e:
            try:
                #get to get the message only out of the XML response
                msg = re.search(r"(<Message>)(.*?)(</Message>)", e.value).group(2)
            except:
                msg = e
            raise MachineCreationError('Azure, got exception %s' % msg, e)

        return node


def _create_machine_vcloud(conn, machine_name, image, size, public_key, networks):
    """Create a machine vCloud.

    Here there is no checking done, all parameters are expected to be
    sanitized by create_machine.

    """
    key = public_key.replace('\n', '')
    #we have the option to pass a guest customisation script as ex_vm_script. We'll pass
    #the ssh key there

    deploy_script = NamedTemporaryFile(delete=False)
    deploy_script.write('mkdir -p ~/.ssh && echo "%s" >> ~/.ssh/authorized_keys && chmod -R 700 ~/.ssh/' % key)
    deploy_script.close()

    # select the right network object
    ex_network = None
    try:
        if networks:
            network = networks[0]
            available_networks = conn.ex_list_networks()
            available_networks_ids = [net.id for net in available_networks]
            if network in available_networks_ids:
                ex_network = network
    except:
        pass

    try:
        node = conn.create_node(
            name=machine_name,
            image=image,
            size=size,
            ex_vm_script=deploy_script.name,
            ex_vm_network=ex_network,
            ex_vm_fence='bridged',
            ex_vm_ipmode='DHCP'
        )
    except Exception as e:
            raise MachineCreationError("vCloud, got exception %s" % e, e)

    return node


def _create_machine_gce(conn, key_name, private_key, public_key, machine_name,
                        image, size, location):
    """Create a machine in GCE.

    Here there is no checking done, all parameters are expected to be
    sanitized by create_machine.

    """
    key = public_key.replace('\n', '')

    metadata = {#'startup-script': script,
                'sshKeys': 'user:%s' % key}
    #metadata for ssh user, ssh key and script to deploy

    with get_temp_file(private_key) as tmp_key_path:
        try:
            node = conn.create_node(
                name=machine_name,
                image=image,
                size=size,
                location=location,
                ex_metadata=metadata
            )
        except Exception as e:
            raise MachineCreationError("Google Compute Engine, got exception %s" % e, e)
    return node


def _create_machine_linode(conn, key_name, private_key, public_key,
                          machine_name, image, size, location):
    """Create a machine in Linode.

    Here there is no checking done, all parameters are expected to be
    sanitized by create_machine.

    """

    auth = NodeAuthSSHKey(public_key)

    with get_temp_file(private_key) as tmp_key_path:
        try:
            node = conn.create_node(
                name=machine_name,
                image=image,
                size=size,
                location=location,
                auth=auth,
                ssh_key=tmp_key_path
            )
        except Exception as e:
            raise MachineCreationError("Linode, got exception %s" % e, e)
    return node


def _machine_action(user, backend_id, machine_id, action, plan_id=None):
    """Start, stop, reboot, resize and destroy have the same logic underneath, the only
    thing that changes is the action. This helper function saves us some code.

    """
    actions = ('start', 'stop', 'reboot', 'destroy', 'resize')

    if action not in actions:
        raise BadRequestError("Action '%s' should be one of %s" % (action,
                                                                   actions))

    if backend_id not in user.backends:
        raise BackendNotFoundError()

    bare_metal = False
    if user.backends[backend_id].provider == 'bare_metal':
        bare_metal = True
    conn = connect_provider(user.backends[backend_id])
    #GCE needs machine.extra as well, so we need the real machine object
    machine = None
    try:
        if conn.type == 'azure':
            #Azure needs the cloud service specified as well as the node
            cloud_service = conn.get_cloud_service_from_node_id(machine_id)
            nodes = conn.list_nodes(ex_cloud_service_name=cloud_service)
            for node in nodes:
                if node.id == machine_id:
                    machine = node
                    break
        else:
            for node in conn.list_nodes():
                if node.id == machine_id:
                    machine = node
                    break
        if machine is None:
            #did not find the machine_id on the list of nodes, still do not fail
            raise MachineUnavailableError("Error while attempting to %s machine"
                                  % action)
    except:
        machine = Node(machine_id,
                   name=machine_id,
                   state=0,
                   public_ips=[],
                   private_ips=[],
                   driver=conn)
    try:
        if action is 'start':
            # In liblcoud it is not possible to call this with machine.start()
            if conn.type == 'azure':
                conn.ex_start_node(machine, ex_cloud_service_name=cloud_service)
            else:
                conn.ex_start_node(machine)

            if conn.type is Provider.DOCKER:
                node_info = conn.inspect_node(node)
                try:
                    port = node_info.extra['network_settings']['Ports']['22/tcp'][0]['HostPort']
                except KeyError:
                    port = 22

                with user.lock_n_load():
                    machine_uid = [backend_id, machine_id]

                    for keypair in user.keypairs:
                        for machine in user.keypairs[keypair].machines:
                            if machine[:2] == machine_uid:
                                key_id = keypair
                                machine[-1] = int(port)
                    user.save()

        elif action is 'stop':
            # In libcloud it is not possible to call this with machine.stop()
            if conn.type == 'azure':
                conn.ex_stop_node(machine, ex_cloud_service_name=cloud_service)
            else:
                conn.ex_stop_node(machine)
        elif action is 'resize':
            conn.ex_resize_node(node, plan_id)
        elif action is 'reboot':
            if bare_metal:
                try:
                    hostname = user.backends[backend_id].machines[machine_id].public_ips[0]
                    command = '$(command -v sudo) shutdown -r now'
                    ssh_command(user, backend_id, machine_id, hostname, command)
                    return True
                except:
                    return False
            else:
                if conn.type == 'libvirt':
                    if machine.extra.get('tags', {}).get('type', None) == 'hypervisor':
                         # issue an ssh command for the libvirt hypervisor
                        try:
                            hostname = machine.public_ips[0]
                            command = '$(command -v sudo) shutdown -r now'
                            ssh_command(user, backend_id, machine_id, hostname, command)
                            return True
                        except:
                            return False

                    else:
                       machine.reboot()
                if conn.type == 'azure':
                    conn.reboot_node(machine, ex_cloud_service_name=cloud_service)
                else:
                    machine.reboot()
                if conn.type is Provider.DOCKER:
                    node_info = conn.inspect_node(node)
                    try:
                        port = node_info.extra['network_settings']['Ports']['22/tcp'][0]['HostPort']
                    except KeyError:
                        port = 22

                    with user.lock_n_load():
                        machine_uid = [backend_id, machine_id]

                        for keypair in user.keypairs:
                            for machine in user.keypairs[keypair].machines:
                                if machine[:2] == machine_uid:
                                    key_id = keypair
                                    machine[-1] = int(port)
                        user.save()

        elif action is 'destroy':
            if conn.type is Provider.DOCKER and node.state == 0:
                conn.ex_stop_node(node)
                machine.destroy()
            elif conn.type == 'azure':
                conn.destroy_node(machine, ex_cloud_service_name=cloud_service)
            else:
                machine.destroy()
    except AttributeError:
        raise BadRequestError("Action %s not supported for this machine"
                              % action)

    except Exception as e:
        log.error("%r", e)
        raise MachineUnavailableError("Error while attempting to %s machine"
                                  % action)


def start_machine(user, backend_id, machine_id):
    """Starts a machine on backends that support it.

    Currently only EC2 supports that.
    Normally try won't get an AttributeError exception because this
    action is not allowed for machines that don't support it. Check
    helpers.get_machine_actions.

    """
    _machine_action(user, backend_id, machine_id, 'start')


def stop_machine(user, backend_id, machine_id):
    """Stops a machine on backends that support it.

    Currently only EC2 supports that.
    Normally try won't get an AttributeError exception because this
    action is not allowed for machines that don't support it. Check
    helpers.get_machine_actions.

    """
    _machine_action(user, backend_id, machine_id, 'stop')


def reboot_machine(user, backend_id, machine_id):
    """Reboots a machine on a certain backend."""
    _machine_action(user, backend_id, machine_id, 'reboot')


def resize_machine(user, backend_id, machine_id, plan_id):
    """Resize a machine on an other plan."""
    _machine_action(user, backend_id, machine_id, 'resize', plan_id=plan_id)


def destroy_machine(user, backend_id, machine_id):
    """Destroys a machine on a certain backend.

    After destroying a machine it also deletes all key associations. However,
    it doesn't undeploy the keypair. There is no need to do it because the
    machine will be destroyed.

    """

    log.info('Destroying machine %s in backend %s' % (machine_id, backend_id))
    # if machine has monitoring, disable it. the way we disable depends on
    # whether this is a standalone io installation or not
    disable_monitoring_function = None
    try:
        from mist.core.methods import disable_monitoring as dis_mon_core
        disable_monitoring_function = dis_mon_core
    except ImportError:
        # this is a standalone io installation, using io's disable_monitoring
        # if we have an authentication token for the core service
        if user.mist_api_token:
            disable_monitoring_function = disable_monitoring
    if disable_monitoring_function is not None:
        log.info("Will try to disable monitoring for machine before "
                 "destroying it (we don't bother to check if it "
                 "actually has monitoring enabled.")
        try:
            # we don't actually bother to undeploy collectd
            disable_monitoring_function(user, backend_id, machine_id,
                                        no_ssh=True)
        except Exception as exc:
            log.warning("Didn't manage to disable monitoring, maybe the "
                        "machine never had monitoring enabled. Error: %r", exc)

    _machine_action(user, backend_id, machine_id, 'destroy')

    pair = [backend_id, machine_id]
    with user.lock_n_load():
        for key_id in user.keypairs:
            keypair = user.keypairs[key_id]
            for machine in keypair.machines:
                if machine[:2] == pair:
                    disassociate_key(user, key_id, backend_id, machine_id)


def ssh_command(user, backend_id, machine_id, host, command,
                key_id=None, username=None, password=None, port=22):
    """
    We initialize a Shell instant (for mist.io.shell).

    Autoconfigures shell and returns command's output as string.
    Raises MachineUnauthorizedError if it doesn't manage to connect.

    """

    shell = Shell(host)
    key_id, ssh_user = shell.autoconfigure(user, backend_id, machine_id,
                                           key_id, username, password, port)
    retval, output = shell.command(command)
    shell.disconnect()
    return output


def list_images(user, backend_id, term=None):
    """List images from each backend.

    Furthermore if a search_term is provided, we loop through each
    backend and search for that term in the ids and the names of
    the community images

    """

    if backend_id not in user.backends:
        raise BackendNotFoundError(backend_id)

    backend = user.backends[backend_id]
    conn = connect_provider(backend)
    try:
        starred = list(backend.starred)
        # Initialize arrays
        starred_images = []
        ec2_images = []
        rest_images = []
        images = []
        if conn.type in config.EC2_PROVIDERS:
            imgs = config.EC2_IMAGES[conn.type].keys() + starred
            ec2_images = conn.list_images(None, imgs)
            for image in ec2_images:
                image.name = config.EC2_IMAGES[conn.type].get(image.id, image.name)
            ec2_images += conn.list_images(ex_owner="amazon")
            ec2_images += conn.list_images(ex_owner="self")
        elif conn.type == Provider.GCE:
            rest_images = conn.list_images()
            for gce_image in rest_images:
                if gce_image.extra.get('licenses'):
                    gce_image.extra['licenses'] = None
            # GCE has some objects in extra so we make sure they are not passed
        elif conn.type == Provider.AZURE:
            # do not show Microsoft Windows images
            # from Azure's response we can't know which images are default
            rest_images = conn.list_images()
            rest_images = [image for image in rest_images if 'windows' not in image.name.lower()
                           and 'RightImage' not in image.name and 'Barracuda' not in image.name and 'BizTalk' not in image.name]
            temp_dict = {}
            for image in rest_images:
                temp_dict[image.name] = image
            #there are many builds for some images -eg Ubuntu). All have the same name!
            rest_images = sorted(temp_dict.values(), key=lambda k: k.name)
        elif conn.type == Provider.DOCKER:
            #get mist.io default docker images from config
            rest_images = [NodeImage(id=image, name=name, driver=conn, extra={})
                              for image, name in config.DOCKER_IMAGES.items()]
            rest_images += conn.list_images()
        else:
            rest_images = conn.list_images()
            starred_images = [image for image in rest_images
                              if image.id in starred]
        if term and conn.type in config.EC2_PROVIDERS:
            ec2_images += conn.list_images(ex_owner="aws-marketplace")

        images = starred_images + ec2_images + rest_images
        images = [img for img in images
                  if img.name and img.id[:3] not in ['aki', 'ari']
                  and 'windows' not in img.name.lower()
                  and 'hvm' not in img.name.lower()]

        if term and conn.type == 'docker':
            images = conn.search_images(term=term)[:40]
        #search directly on docker registry for the query
        elif term:
            images = [img for img in images
                      if term in img.id.lower()
                      or term in img.name.lower()][:40]
    except Exception as e:
        log.error(repr(e))
        raise BackendUnavailableError(backend_id, e)

    ret = [{'id': image.id,
            'extra': image.extra,
            'name': image.name,
            'star': _image_starred(user, backend_id, image.id)}
           for image in images]
    return ret


def _image_starred(user, backend_id, image_id):
    """Check if an image should appear as starred or not to the user"""
    backend = user.backends[backend_id]
    if backend.provider.startswith('ec2'):
        default = False
        if backend.provider in config.EC2_IMAGES:
            if image_id in config.EC2_IMAGES[backend.provider]:
                default = True
    elif backend.provider == 'docker':
        # do not consider docker backend's images as default
        default = False
        if image_id in config.DOCKER_IMAGES:
            default = True
    else:
        # consider all images default for backends with few images
        default = True
    starred = image_id in backend.starred
    unstarred = image_id in backend.unstarred
    return starred or (default and not unstarred)


def star_image(user, backend_id, image_id):
    """Toggle image star (star/unstar)"""

    with user.lock_n_load():
        backend = user.backends[backend_id]
        star = _image_starred(user, backend_id, image_id)
        if star:
            if image_id in backend.starred:
                backend.starred.remove(image_id)
            if image_id not in backend.unstarred:
                backend.unstarred.append(image_id)
        else:
            if image_id not in backend.starred:
                backend.starred.append(image_id)
            if image_id in backend.unstarred:
                backend.unstarred.remove(image_id)
        user.save()
    task = mist.io.tasks.ListImages()
    task.clear_cache(user.email, backend_id)
    task.delay(user.email, backend_id)
    return not star


def list_backends(user):
    ret = []
    for backend_id in user.backends:
        backend = user.backends[backend_id]
        ret.append({'id': backend_id,
                    'apikey': backend.apikey,
                    'title': backend.title or backend.provider,
                    'provider': backend.provider,
                    'poll_interval': backend.poll_interval,
                    'state': 'online' if backend.enabled else 'offline',
                    # for Provider.RACKSPACE_FIRST_GEN
                    'region': backend.region,
                    # for Provider.RACKSPACE (the new Nova provider)
                    ## 'datacenter': backend.datacenter,
                    'enabled': backend.enabled,
                    'tenant_name': backend.tenant_name})
    return ret


def list_keys(user):
    return [{'id': key,
             'machines': user.keypairs[key].machines,
             'isDefault': user.keypairs[key].default}
            for key in user.keypairs]


def list_sizes(user, backend_id):
    """List sizes (aka flavors) from each backend."""

    if backend_id not in user.backends:
        raise BackendNotFoundError(backend_id)
    backend = user.backends[backend_id]
    conn = connect_provider(backend)

    try:
        if conn.type == Provider.GCE:
            #have to get sizes for one location only, since list_sizes returns
            #sizes for all zones (currently 88 sizes)
            sizes = conn.list_sizes(location='us-central1-a')
            sizes = [s for s in sizes if s.name and not s.name.endswith('-d')]
            #deprecated sizes for GCE
        elif conn.type == Provider.NEPHOSCALE:
            sizes = conn.list_sizes(baremetal=False)
            dedicated = conn.list_sizes(baremetal=True)
            sizes.extend(dedicated)
        else:
            sizes = conn.list_sizes()
    except Exception as exc:
        raise BackendUnavailableError(backend_id, exc)

    ret = []
    for size in sizes:
        ret.append({'id': size.id,
                    'bandwidth': size.bandwidth,
                    'disk': size.disk,
                    'driver': size.driver.name,
                    'name': size.name,
                    'price': size.price,
                    'ram': size.ram})

    return ret


def list_locations(user, backend_id):
    """List locations from each backend.

    Locations mean different things in each backend. e.g. EC2 uses it as a
    datacenter in a given availability zone, whereas Linode lists availability
    zones. However all responses share id, name and country eventhough in some
    cases might be empty, e.g. Openstack.

    In EC2 all locations by a provider have the same name, so the availability
    zones are listed instead of name.

    """

    if backend_id not in user.backends:
        raise BackendNotFoundError(backend_id)
    backend = user.backends[backend_id]
    conn = connect_provider(backend)

    try:
        locations = conn.list_locations()
    except:
        locations = [NodeLocation('', name='default', country='', driver=conn)]

    ret = []
    for location in locations:
        if conn.type in config.EC2_PROVIDERS:
            try:
                name = location.availability_zone.name
            except:
                name = location.name
        else:
            name = location.name

        ret.append({'id': location.id,
                    'name': name,
                    'country': location.country})

    return ret


def list_networks(user, backend_id):
    """List networks from each backend.
    Currently NephoScale and Openstack networks are supported. For other providers
    this returns an empty list

    """

    if backend_id not in user.backends:
        raise BackendNotFoundError(backend_id)
    backend = user.backends[backend_id]
    conn = connect_provider(backend)

    ret = []

    ## Get the ip addreses of running machines to begin with, use cached
    ## list_machines response if there's a fresh one
    #task = mist.io.tasks.ListMachines()
    #task_result = task.smart_delay(user.email, backend_id, blocking=True)
    #machines = task_result.get('machines', [])

    ## Separate public & private ips, create ip2machine map
    #public_ips = IPSet()
    #private_ips = IPSet()
    #ips = []
    #ip2machine = {}
    #for machine in machines:
    #    for i in machine['public_ips']:
    #        public_ips.add(i)
    #    for i in machine['private_ips']:
    #        private_ips.add(i)
    #    #for i in machine['public_ips'] + machine['private_ips']:
    #    #    ip2machine[i] = machine['id']

    # Get the actual networks
    if conn.type in [Provider.NEPHOSCALE]:
        networks = conn.ex_list_networks()
        for network in networks:
            ret.append(nephoscale_network_to_dict(network))
    elif conn.type in [Provider.VCLOUD, Provider.INDONESIAN_VCLOUD]:
        networks = conn.ex_list_networks()
        for network in networks:
            ret.append({
                'id': network.id,
                'name': network.name,
                'extra': network.extra,
            })
    elif conn.type in [Provider.OPENSTACK]:
        networks = conn.ex_list_neutron_networks()
        for network in networks:
            ret.append(openstack_network_to_dict(network))
    elif conn.type in [Provider.GCE]:
        networks = conn.ex_list_networks()
        for network in networks:
            ret.append(gce_network_to_dict(network))
    elif conn.type in [Provider.EC2, Provider.EC2_AP_NORTHEAST,
                       Provider.EC2_AP_SOUTHEAST, Provider.EC2_AP_SOUTHEAST2,
                       Provider.EC2_EU, Provider.EC2_EU_WEST,
                       Provider.EC2_SA_EAST, Provider.EC2_US_EAST,
                       Provider.EC2_US_WEST, Provider.EC2_US_WEST_OREGON]:
        networks = conn.ex_list_networks()
        for network in networks:
            ret.append(ec2_network_to_dict(network))
    return ret


def ec2_network_to_dict(network):
    net = {}
    net['name'] = network.name
    net['id'] = network.id
    net['is_default'] = network.extra.get('is_default', False)
    net['state'] = network.extra.get('state')
    net['instance_tenancy'] = network.extra.get('instance_tenancy')
    net['dhcp_options_id'] = network.extra.get('dhcp_options_id')
    net['tags'] = network.extra.get('tags', [])
    net['subnets'] = [{'name': network.cidr_block}]
    return net


def nephoscale_network_to_dict(network):
    net = {}
    net['name'] = network.name
    net['id'] = network.id
    net['subnets'] = network.subnets
    net['is_default'] = network.is_default
    net['zone'] = network.zone
    net['domain_type'] = network.domain_type
    return net


def gce_network_to_dict(network):
    net = {}
    net['name'] = network.name
    net['id'] = network.id
    net['extra'] = network.extra
    net['subnets'] = [{'name': network.cidr,
                       'gateway_ip': network.extra.get('gatewayIPv4')}]
    return net


def openstack_network_to_dict(network):
    net = {}
    net['name'] = network.name
    net['id'] = network.id
    net['status'] = network.status

    net['subnets'] = []
    for sub in network.subnets:

        net['subnets'].append(openstack_subnet_to_dict(sub))
    return net


def openstack_subnet_to_dict(subnet):
    net = {}

    net['name'] = subnet.name
    net['id'] = subnet.id
    net['cidr'] = subnet.cidr
    net['enable_dhcp'] = subnet.enable_dhcp
    net['dns_nameservers'] = subnet.dns_nameservers
    net['allocation_pools'] = subnet.allocation_pools
    net['gateway_ip'] = subnet.gateway_ip

    return net


def associate_ip(user, backend_id, network_id, ip, machine_id=None, assign=True):
    if backend_id not in user.backends:
        raise BackendNotFoundError(backend_id)
    backend = user.backends[backend_id]
    conn = connect_provider(backend)

    if conn.type != Provider.NEPHOSCALE:
        return False

    return conn.ex_associate_ip(ip, server=machine_id, assign=assign)


def create_network(user, backend_id, network, subnet):
    """
    Creates a new network. If subnet dict is specified, after creating the network
    it will use the new network's id to create a subnet

    """
    if backend_id not in user.backends:
        raise BackendNotFoundError(backend_id)
    backend = user.backends[backend_id]

    conn = connect_provider(backend)
    if conn.type is not Provider.OPENSTACK:
        raise NetworkActionNotSupported()

    try:
        network_name = network.get('name')
    except Exception as e:
        raise RequiredParameterMissingError(e)

    admin_state_up = network.get('admin_state_up', True)
    shared = network.get('shared', False)

    # First we create the network
    try:
        new_network = conn.ex_create_neutron_network(name=network_name, admin_state_up=admin_state_up, shared=shared)
    except Exception as e:
        raise NetworkCreationError("Got error r%" % e, e)

    ret = dict()
    if subnet:
        network_id = new_network.id

        try:
            subnet_name = subnet.get('name')
            cidr = subnet.get('cidr')
        except Exception as e:
            raise RequiredParameterMissingError(e)

        allocation_pools = subnet.get('allocation_pools', [])
        gateway_ip = subnet.get('gateway_ip', None)
        ip_version = subnet.get('ip_version', '4')
        enable_dhcp = subnet.get('enable_dhcp', True)

        try:
            subnet = conn.ex_create_neutron_subnet(name=subnet_name, network_id=network_id, cidr=cidr,
                                                   allocation_pools=allocation_pools, gateway_ip=gateway_ip,
                                                   ip_version=ip_version, enable_dhcp=enable_dhcp)
        except Exception as e:
            conn.ex_delete_neutron_network(network_id)
            raise NetworkError(e)

        ret['network'] = openstack_network_to_dict(new_network)
        ret['network']['subnets'].append(openstack_subnet_to_dict(subnet))

    else:
        ret = openstack_network_to_dict(new_network)

    task = mist.io.tasks.ListNetworks()
    task.clear_cache(user.email, backend_id)
    trigger_session_update(user.email, ['backends'])
    return ret


def delete_network(user, backend_id, network_id):
    """
    Delete a neutron network

    """
    if backend_id not in user.backends:
        raise BackendNotFoundError(backend_id)
    backend = user.backends[backend_id]

    conn = connect_provider(backend)
    if conn.type is not Provider.OPENSTACK:
        raise NetworkActionNotSupported()

    try:
        conn.ex_delete_neutron_network(network_id)
    except Exception as e:
        raise NetworkError(e)

    try:
        task = mist.io.tasks.ListNetworks()
        task.clear_cache(user.email, backend_id)
        trigger_session_update(user.email, ['backends'])
    except Exception as e:
        pass


def set_machine_metadata(user, backend_id, machine_id, tag):
    """Sets metadata for a machine, given the backend and machine id.

    Libcloud handles this differently for each provider. Linode and Rackspace,
    at least the old Rackspace providers, don't support metadata adding.

    machine_id comes as u'...' but the rest are plain strings so use == when
    comparing in ifs. u'f' is 'f' returns false and 'in' is too broad.

    """

    if backend_id not in user.backends:
        raise BackendNotFoundError(backend_id)
    backend = user.backends[backend_id]
    if not tag:
        raise RequiredParameterMissingError("tag")
    conn = connect_provider(backend)

    if conn.type in [Provider.LINODE, Provider.RACKSPACE_FIRST_GEN]:
        raise MethodNotAllowedError("Adding metadata is not supported in %s"
                                    % conn.type)

    unique_key = 'mist.io_tag-' + datetime.now().isoformat()
    pair = {unique_key: tag}

    if conn.type in config.EC2_PROVIDERS:
        try:
            machine = Node(machine_id, name='', state=0, public_ips=[],
                           private_ips=[], driver=conn)
            conn.ex_create_tags(machine, pair)
        except Exception as exc:
            raise BackendUnavailableError(backend_id, exc)
    else:
        machine = None
        try:
            for node in conn.list_nodes():
                if node.id == machine_id:
                    machine = node
                    break
        except Exception as exc:
            raise BackendUnavailableError(backend_id, exc)
        if not machine:
            raise MachineNotFoundError(machine_id)
        if conn.type == 'gce':
            try:
                machine.extra['tags'].append(tag)
                conn.ex_set_node_tags(machine, machine.extra['tags'])
            except Exception as exc:
                raise InternalServerError("error creating tag", exc)
        else:
            try:
                machine.extra['metadata'].update(pair)
                conn.ex_set_metadata(machine, machine.extra['metadata'])
            except Exception as exc:
                raise InternalServerError("error creating tag", exc)


def delete_machine_metadata(user, backend_id, machine_id, tag):
    """Deletes metadata for a machine, given the machine id and the tag to be
    deleted.

    Libcloud handles this differently for each provider. Linode and Rackspace,
    at least the old Rackspace providers, don't support metadata updating. In
    EC2 you can delete just the tag you like. In Openstack you can only set a
    new list and not delete from the existing.

    Mist.io client knows only the value of the tag and not it's key so it
    has to loop through the machine list in order to find it.

    Don't forget to check string encoding before using them in ifs.
    u'f' is 'f' returns false.

    """

    if backend_id not in user.backends:
        raise BackendNotFoundError(backend_id)
    backend = user.backends[backend_id]
    if not tag:
        raise RequiredParameterMissingError("tag")
    conn = connect_provider(backend)

    if conn.type in [Provider.LINODE, Provider.RACKSPACE_FIRST_GEN]:
        raise MethodNotAllowedError("Deleting metadata is not supported in %s"
                                    % conn.type)

    machine = None
    try:
        for node in conn.list_nodes():
            if node.id == machine_id:
                machine = node
                break
    except Exception as exc:
        raise BackendUnavailableError(backend_id, exc)
    if not machine:
        raise MachineNotFoundError(machine_id)

    if conn.type in config.EC2_PROVIDERS:
        tags = machine.extra.get('tags', None)
        pair = None
        for mkey, mdata in tags.iteritems():
            if tag == mdata:
                pair = {mkey: tag}
                break
        if not pair:
            raise NotFoundError("tag not found")

        try:
            conn.ex_delete_tags(machine, pair)
        except Exception as exc:
            raise BackendUnavailableError("Error deleting metadata in EC2", exc)

    else:
        if conn.type == 'gce':
            try:
                machine.extra['tags'].remove(tag)
                conn.ex_set_node_tags(machine, machine.extra['tags'])
            except Exception as exc:
                raise InternalServerError("Error while updating metadata", exc)
        else:
            tags = machine.extra.get('metadata', None)
            key = None
            for mkey, mdata in tags.iteritems():
                if tag == mdata:
                    key = mkey
            if key:
                tags.pop(key)
            else:
                raise NotFoundError("tag not found")

            try:
                conn.ex_set_metadata(machine, tags)
            except:
                raise BackendUnavailableError("Error while updating metadata")


def check_monitoring(user):
    """Ask the mist.io service if monitoring is enabled for this machine."""
    try:
        ret = requests.get(config.CORE_URI + '/monitoring',
                           headers={'Authorization': get_auth_header(user)},
                           verify=config.SSL_VERIFY)
    except requests.exceptions.SSLError as exc:
        log.error("%r", exc)
        raise SSLError()
    if ret.status_code == 200:
        return ret.json()
    else:
        log.error("Error getting stats %d:%s", ret.status_code, ret.text)
        raise ServiceUnavailableError()


def enable_monitoring(user, backend_id, machine_id,
                      name='', dns_name='', public_ips=None,
                      no_ssh=False, dry=False):
    """Enable monitoring for a machine."""
    backend = user.backends[backend_id]
    payload = {
        'action': 'enable',
        'no_ssh': True,
        'dry': dry,
        'name': name,
        'public_ips': ",".join(public_ips),
        'dns_name': dns_name,
        'backend_title': backend.title,
        'backend_provider': backend.provider,
        'backend_region': backend.region,
        'backend_apikey': backend.apikey,
        'backend_apisecret': backend.apisecret,
        'backend_apiurl': backend.apiurl,
        'backend_tenant_name': backend.tenant_name,
    }
    url_scheme = "%s/backends/%s/machines/%s/monitoring"
    try:
        resp = requests.post(
            url_scheme % (config.CORE_URI, backend_id, machine_id),
            data=json.dumps(payload),
            headers={'Authorization': get_auth_header(user)},
            verify=config.SSL_VERIFY
        )
    except requests.exceptions.SSLError as exc:
        log.error("%r", exc)
        raise SSLError()
    if not resp.ok:
        if resp.status_code == 402:
            raise PaymentRequiredError(resp.text.replace('Payment required: ', ''))
        else:
            raise ServiceUnavailableError()
    ret_dict = resp.json()

    if dry:
        return ret_dict

    if not no_ssh:
        mist.io.tasks.deploy_collectd.delay(user.email, backend_id, machine_id,
                                            ret_dict['extra_vars'])

    trigger_session_update(user.email, ['monitoring'])

    return ret_dict


def disable_monitoring(user, backend_id, machine_id, no_ssh=False):
    """Disable monitoring for a machine."""
    payload = {
        'action': 'disable',
        'no_ssh': True
    }
    url_scheme = "%s/backends/%s/machines/%s/monitoring"
    try:
        ret = requests.post(
            url_scheme % (config.CORE_URI, backend_id, machine_id),
            params=payload,
            headers={'Authorization': get_auth_header(user)},
            verify=config.SSL_VERIFY
        )
    except requests.exceptions.SSLError as exc:
        log.error("%r", exc)
        raise SSLError()
    if ret.status_code != 200:
        raise ServiceUnavailableError()

    ret_dict = json.loads(ret.content)
    host = ret_dict.get('host')

    if not no_ssh:
        mist.io.tasks.undeploy_collectd.delay(user.email,
                                              backend_id, machine_id)
    trigger_session_update(user.email, ['monitoring'])


def probe(user, backend_id, machine_id, host, key_id='', ssh_user=''):
    """Ping and SSH to machine and collect various metrics."""

    if not host:
        raise RequiredParameterMissingError('host')

    # start pinging the machine in the background
    log.info("Starting ping in the background for host %s", host)
    ping = subprocess.Popen(
        ["ping", "-c", "10", "-i", "0.4", "-W", "1", "-q", host],
        stdout=subprocess.PIPE
    )
    try:
        ret = probe_ssh_only(user, backend_id, machine_id, host,
                             key_id=key_id, ssh_user=ssh_user)
    except:
        log.warning("SSH failed when probing, let's see what ping has to say.")
        ret = {}
    ping_out = ping.stdout.read()
    ping.wait()
    log.info("ping output: %s" % ping_out)
    ret.update(parse_ping(ping_out))
    return ret


def probe_ssh_only(user, backend_id, machine_id, host, key_id='', ssh_user='', 
                   shell=None):
    """Ping and SSH to machine and collect various metrics."""

    # run SSH commands
    command = (
       "echo \""
       "sudo -n uptime 2>&1|"
       "grep load|"
       "wc -l && "
       "echo -------- && "
       "uptime && "
       "echo -------- && "
       "if [ -f /proc/uptime ]; then cat /proc/uptime; "
       "else expr `date '+%s'` - `sysctl kern.boottime | sed -En 's/[^0-9]*([0-9]+).*/\\1/p'`;"
       "fi; "
       "echo -------- && "
       "if [ -f /proc/cpuinfo ]; then grep -c processor /proc/cpuinfo;"
       "else sysctl hw.ncpu | awk '{print $2}';"
       "fi;"
       "echo -------- && "
       "/sbin/ifconfig;"
       "echo -------- &&"
       "/bin/df -Pah;"
       "echo --------"
       "\"|sh" # In case there is a default shell other than bash/sh (e.g. csh)
    )

    if key_id:
        log.warn('probing with key %s' % key_id)

<<<<<<< HEAD
    if not shell:
        cmd_output = ssh_command(user, backend_id, machine_id,
                                 host, command, key_id=key_id)
    else:
        retval, cmd_output = shell.command(command)

    cmd_output = cmd_output.replace('\r\n','').split('--------')
=======
    cmd_output = ssh_command(user, backend_id, machine_id,
                             host, command, key_id=key_id)
    cmd_output = cmd_output.replace('\r','').split('--------')
>>>>>>> c63e5a25
    log.warn(cmd_output)
    uptime_output = cmd_output[1]
    loadavg = re.split('load averages?: ', uptime_output)[1].split(', ')
    users = re.split(' users?', uptime_output)[0].split(', ')[-1].strip()
    uptime = cmd_output[2]
    cores = cmd_output[3]
    ips = re.findall('inet addr:(\S+)', cmd_output[4])
    m = re.findall('((?:[0-9a-fA-F]{1,2}:){5}[0-9a-fA-F]{1,2})', cmd_output[4])
    if '127.0.0.1' in ips:
        ips.remove('127.0.0.1')
    macs = {}
    for i in range(0, len(ips)):
        macs[ips[i]] = m[i]
    pub_ips = find_public_ips(ips)
    priv_ips = [ip for ip in ips if ip not in pub_ips]


    return {
        'uptime': uptime,
        'loadavg': loadavg,
        'cores': cores,
        'users': users,
        'pub_ips': pub_ips,
        'priv_ips': priv_ips,
        'macs': macs,
        'df': cmd_output[5],
        'timestamp': time(),
    }


def ping(host):
    ping = subprocess.Popen(
        ["ping", "-c", "10", "-i", "0.4", "-W", "1", "-q", host],
        stdout=subprocess.PIPE
    )
    ping_out = ping.stdout.read()
    ping.wait()
    return parse_ping(ping_out)


def find_public_ips(ips):
    public_ips = []
    for ip in ips:
        #is_private_subnet does not check for ipv6
        try:
            if not is_private_subnet(ip):
                public_ips.append(ip)
        except:
            pass
    return public_ips


def notify_admin(title, message=""):
    """ This will only work on a multi-user setup configured to send emails """
    try:
        from mist.core.helpers import send_email
        send_email(title, message, config.NOTIFICATION_EMAIL)
    except ImportError:
        pass


def notify_user(user, title, message="", **kwargs):
    # Notify connected user via amqp
    payload = {'title': title, 'message': message}
    payload.update(kwargs)
    if 'command' in kwargs:
        output = '%s\n' % kwargs['command']
        if 'output' in kwargs:
            output += '%s\n' % kwargs['output']
        if 'retval' in kwargs:
            output += 'returned with exit code %d.\n' % kwargs['retval']
        payload['output'] = output
    amqp_publish_user(user, routing_key='notify', data=payload)

    body = message + '\n' if message else ''
    if 'backend_id' in kwargs:
        backend_id = kwargs['backend_id']
        backend = user.backends[backend_id]
        body += "Backend:\n  Name: %s\n  Id: %s\n" % (backend.title,
                                                      backend_id)
        if 'machine_id' in kwargs:
            machine_id = kwargs['machine_id']
            body += "Machine:\n"
            if kwargs.get('machine_name'):
                name = kwargs['machine_name']
            else:
                try:
                    name = backend.machines[machine_id].name
                except MachineNotFoundError:
                    name = ''
            if name:
                body += "  Name: %s\n" % name
            title += " for machine %s" % (name or machine_id)
            body += "  Id: %s\n" % machine_id
    if 'error' in kwargs:
        error = kwargs['error']
        body += "Result: %s\n" % ('Success' if not error else 'Error')
        if error and error is not True:
            body += "Error: %s" % error
    if 'command' in kwargs:
        body += "Command: %s\n" % kwargs['command']
    if 'retval' in kwargs:
        body += "Return value: %s\n" % kwargs['retval']
    if 'duration' in kwargs:
        body += "Duration: %.2f secs\n" % kwargs['duration']
    if 'output' in kwargs:
        body += "Output: %s\n" % kwargs['output']

    try: # Send email in multi-user env
        from mist.core.helpers import send_email
        send_email("[mist.io] %s" % title, body, user.email)
    except ImportError:
        pass


def find_metrics(user, backend_id, machine_id):
    url = "%s/backends/%s/machines/%s/metrics" % (config.CORE_URI,
                                                  backend_id, machine_id)
    headers={'Authorization': get_auth_header(user)}
    try:
        resp = requests.get(url, headers=headers, verify=config.SSL_VERIFY)
    except requests.exceptions.SSLError as exc:
        raise SSLError()
    except Exception as exc:
        log.error("Exception requesting find_metrics: %r", exc)
        raise ServiceUnavailableError(exc=exc)
    if not resp.ok:
        log.error("Error in find_metrics %d:%s", resp.status_code, resp.text)
        raise ServiceUnavailableError(resp.text)
    return resp.json()


def assoc_metric(user, backend_id, machine_id, metric_id):
    url = "%s/backends/%s/machines/%s/metrics" % (config.CORE_URI,
                                                  backend_id, machine_id)
    try:
        resp = requests.put(url,
                            headers={'Authorization': get_auth_header(user)},
                            params={'metric_id': metric_id},
                            verify=config.SSL_VERIFY)
    except requests.exceptions.SSLError as exc:
        raise SSLError()
    except Exception as exc:
        log.error("Exception requesting assoc_metric: %r", exc)
        raise ServiceUnavailableError(exc=exc)
    if not resp.ok:
        log.error("Error in assoc_metric %d:%s", resp.status_code, resp.text)
        raise ServiceUnavailableError(resp.text)
    trigger_session_update(user.email, [])


def disassoc_metric(user, backend_id, machine_id, metric_id):
    url = "%s/backends/%s/machines/%s/metrics" % (config.CORE_URI,
                                                  backend_id, machine_id)
    try:
        resp = requests.delete(url,
                               headers={'Authorization': get_auth_header(user)},
                               params={'metric_id': metric_id},
                               verify=config.SSL_VERIFY)
    except requests.exceptions.SSLError as exc:
        raise SSLError()
    except Exception as exc:
        log.error("Exception requesting disassoc_metric: %r", exc)
        raise ServiceUnavailableError(exc=exc)
    if not resp.ok:
        log.error("Error in disassoc_metric %d:%s", resp.status_code, resp.text)
        raise ServiceUnavailableError(resp.text)
    trigger_session_update(user.email, [])


def update_metric(user, metric_id, name=None, unit=None,
                  backend_id=None, machine_id=None):
    url = "%s/metrics/%s" % (config.CORE_URI, metric_id)
    headers={'Authorization': get_auth_header(user)}
    params = {
        'name': name,
        'unit': unit,
        'backend_id': backend_id,
        'machine_id': machine_id,
    }
    try:
        resp = requests.put(url, headers=headers, params=params,
                            verify=config.SSL_VERIFY)
    except requests.exceptions.SSLError as exc:
        raise SSLError()
    except Exception as exc:
        log.error("Exception updating metric: %r", exc)
        raise ServiceUnavailableError(exc=exc)
    if not resp.ok:
        log.error("Error updating metric %d:%s", resp.status_code, resp.text)
        raise BadRequestError(resp.text)
    trigger_session_update(user.email, [])


def deploy_python_plugin(user, backend_id, machine_id, plugin_id,
                         value_type, read_function, host):
    # Sanity checks
    if not plugin_id:
        raise RequiredParameterMissingError('plugin_id')
    if not value_type:
        raise RequiredParameterMissingError('value_type')
    if not read_function:
        raise RequiredParameterMissingError('read_function')
    if not host:
        raise RequiredParameterMissingError('host')
    chars = [chr(ord('a') + i) for i in range(26)] + list('0123456789_')
    for c in plugin_id:
        if c not in chars:
            raise BadRequestError("Invalid plugin_id '%s'.plugin_id can only "
                                  "lower case chars, numeric digits and"
                                  "underscores" % plugin_id)
    if plugin_id.startswith('_') or plugin_id.endswith('_'):
        raise BadRequestError("Invalid plugin_id '%s'. plugin_id can't start "
                              "or end with an underscore." % plugin_id)
    if value_type not in ('gauge', 'derive'):
        raise BadRequestError("Invalid value_type '%s'. Must be 'gauge' or "
                              "'derive'." % value_type)

    # Iniatilize SSH connection
    shell = Shell(host)
    key_id, ssh_user = shell.autoconfigure(user, backend_id, machine_id)
    sftp = shell.ssh.open_sftp()

    tmp_dir = "/tmp/mist-python-plugin-%d" % random.randrange(2 ** 20)
    retval, stdout = shell.command(
"""
sudo=$(command -v sudo)
mkdir -p %s
cd /opt/mistio-collectd/
$sudo mkdir -p plugins/mist-python/
$sudo chown -R root plugins/mist-python/
""" % tmp_dir
    )

    # Test read function
    test_code = """
import time

from %s_read import *

for i in range(3):
    val = read()
    if val is not None and not isinstance(val, (int, float)):
        raise Exception("read() must return a single int or float "
                        "(or None to not submit any sample to collectd)")
    time.sleep(1)
print("READ FUNCTION TEST PASSED")
    """ % plugin_id

    sftp.putfo(StringIO(read_function), "%s/%s_read.py" % (tmp_dir, plugin_id))
    sftp.putfo(StringIO(test_code), "%s/test.py" % tmp_dir)

    retval, test_out = shell.command("$(command -v sudo) python %s/test.py" % tmp_dir)
    stdout += test_out

    if not test_out.strip().endswith("READ FUNCTION TEST PASSED"):
        stdout += "\nERROR DEPLOYING PLUGIN\n"
        raise BadRequestError(stdout)

    # Generate plugin script
    plugin = """# Generated by mist.io web ui

import collectd

%(read_function)s

def read_callback():
    val = read()
    if val is None:
        return
    vl = collectd.Values(type="%(value_type)s")
    vl.plugin = "mist.python"
    vl.plugin_instance = "%(plugin_instance)s"
    vl.dispatch(values=[val])

collectd.register_read(read_callback)
""" % {'read_function': read_function,
       'value_type': value_type,
       'plugin_instance': plugin_id}

    sftp.putfo(StringIO(plugin), "%s/%s.py" % (tmp_dir, plugin_id))
    retval, cmd_out = shell.command("""
cd /opt/mistio-collectd/
$(command -v sudo) mv %s/%s.py plugins/mist-python/
$(command -v sudo) chown -R root plugins/mist-python/
""" % (tmp_dir, plugin_id)
    )

    stdout += cmd_out

    # Prepare collectd.conf
    script = """
sudo=$(command -v sudo)
cd /opt/mistio-collectd/

if ! grep '^Include.*plugins/mist-python' collectd.conf; then
    echo "Adding Include line in collectd.conf for plugins/mist-python/include.conf"
    $sudo su -c 'echo Include \\"/opt/mistio-collectd/plugins/mist-python/include.conf\\" >> collectd.conf'
else
    echo "plugins/mist-python/include.conf is already included in collectd.conf"
fi
if [ ! -f plugins/mist-python/include.conf ]; then
    echo "Generating plugins/mist-python/include.conf"
    $sudo su -c 'echo -e "# Do not edit this file, unless you are looking for trouble.\n\n<LoadPlugin python>\n    Globals true\n</LoadPlugin>\n\n\n<Plugin python>\n    ModulePath \\"/opt/mistio-collectd/plugins/mist-python/\\"\n    LogTraces true\n    Interactive false\n</Plugin>\n" > plugins/mist-python/include.conf'
else
    echo "plugins/mist-python/include.conf already exists, continuing"
fi

echo "Adding Import line for plugin in plugins/mist-python/include.conf"
if ! grep '^ *Import %(plugin_id)s *$' plugins/mist-python/include.conf; then
    $sudo cp plugins/mist-python/include.conf plugins/mist-python/include.conf.backup
    $sudo sed -i 's/^<\/Plugin>$/    Import %(plugin_id)s\\n<\/Plugin>/' plugins/mist-python/include.conf
    echo "Checking that python plugin is available"
    if $sudo /usr/bin/collectd -C /opt/mistio-collectd/collectd.conf -t 2>&1 | grep 'Could not find plugin python'; then
        echo "WARNING: collectd python plugin is not installed, will attempt to install it"
        zypper in -y collectd-plugin-python
        if $sudo /usr/bin/collectd -C /opt/mistio-collectd/collectd.conf -t 2>&1 | grep 'Could not find plugin python'; then
            echo "Install collectd-plugin-python failed"
            $sudo cp plugins/mist-python/include.conf.backup plugins/mist-python/include.conf
            echo "ERROR DEPLOYING PLUGIN"
        fi
    fi
    echo "Restarting collectd"
    $sudo /opt/mistio-collectd/collectd.sh restart
    sleep 2
    if ! $sudo /opt/mistio-collectd/collectd.sh status; then
        echo "Restarting collectd failed, restoring include.conf"
        $sudo cp plugins/mist-python/include.conf.backup plugins/mist-python/include.conf
        $sudo /opt/mistio-collectd/collectd.sh restart
        echo "ERROR DEPLOYING PLUGIN"
    fi
else
    echo "Plugin already imported in include.conf"
fi
$sudo rm -rf %(tmp_dir)s
""" % {'plugin_id': plugin_id, 'tmp_dir': tmp_dir}

    retval, cmd_out = shell.command(script)
    stdout += cmd_out
    if stdout.strip().endswith("ERROR DEPLOYING PLUGIN"):
        raise BadRequestError(stdout)

    shell.disconnect()

    parts = ["mist", "python"]  # strip duplicates (bucky also does this)
    for part in plugin_id.split("."):
        if part != parts[-1]:
            parts.append(part)
    ## parts.append(value_type)  # not needed since MistPythonConverter in bucky
    metric_id = ".".join(parts)

    return {'metric_id': metric_id, 'stdout': stdout}


def undeploy_python_plugin(user, backend_id, machine_id, plugin_id, host):

    # Sanity checks
    if not plugin_id:
        raise RequiredParameterMissingError('plugin_id')
    if not host:
        raise RequiredParameterMissingError('host')

    # Iniatilize SSH connection
    shell = Shell(host)
    key_id, ssh_user = shell.autoconfigure(user, backend_id, machine_id)

    # Prepare collectd.conf
    script = """
sudo=$(command -v sudo)
cd /opt/mistio-collectd/

echo "Removing Include line for plugin conf from plugins/mist-python/include.conf"
$sudo grep -v 'Import %(plugin_id)s$' plugins/mist-python/include.conf > /tmp/include.conf
$sudo mv /tmp/include.conf plugins/mist-python/include.conf

echo "Restarting collectd"
$sudo /opt/mistio-collectd/collectd.sh restart
""" % {'plugin_id': plugin_id}

    retval, stdout = shell.command(script)

    shell.disconnect()

    return {'metric_id': None, 'stdout': stdout}


def get_stats(user, backend_id, machine_id, start='', stop='', step='', metrics=''):
    try:
        resp = requests.get(
            "%s/backends/%s/machines/%s/stats" % (config.CORE_URI,
                                                  backend_id, machine_id),
            params={'start': start, 'stop': stop, 'step': step},
            headers={'Authorization': get_auth_header(user)},
            verify=config.SSL_VERIFY
        )
    except requests.exceptions.SSLError as exc:
        log.error("%r", exc)
        raise SSLError()
    if resp.status_code == 200:
        ret = resp.json()
        return ret
    else:
        log.error("Error getting stats %d:%s", resp.status_code, resp.text)
        raise ServiceUnavailableError(resp.text)


def run_playbook(user, backend_id, machine_id, playbook_path, extra_vars=None,
                 force_handlers=False, debug=False):
    if not extra_vars:
        extra_vars = None
    ret_dict = {
        'success': False,
        'started_at': time(),
        'finished_at': 0,
        'stdout': '',
        'error_msg': '',
        'inventory': '',
        'stats': {},
    }
    inventory = mist.io.inventory.MistInventory(user,
                                                [(backend_id, machine_id)])
    if len(inventory.hosts) != 1:
        log.error("Expected 1 host, found %s", inventory.hosts)
        ret_dict['error_msg'] = "Expected 1 host, found %s" % inventory.hosts
        ret_dict['finished_at'] = time()
        return ret_dict
    machine_name = inventory.hosts.keys()[0]
    log_prefix = "Running playbook '%s' on machine '%s'" % (playbook_path,
                                                            machine_name)
    files = inventory.export(include_localhost=False)
    ret_dict['inventory'] = files['inventory']
    tmp_dir = tempfile.mkdtemp()
    old_dir = os.getcwd()
    os.chdir(tmp_dir)
    try:
        log.debug("%s: Saving inventory files", log_prefix)
        os.mkdir('id_rsa')
        for name, data in files.items():
            with open(name, 'w') as f:
                f.write(data)
        for name in os.listdir('id_rsa'):
            os.chmod('id_rsa/%s' % name, 0600)
        log.debug("%s: Inventory files ready", log_prefix)

        playbook_path = '%s/%s' % (old_dir, playbook_path)
        ansible_hosts_path = 'inventory'
        # extra_vars['host_key_checking'] = False

        ansible.utils.VERBOSITY = 4 if debug else 0
        ansible.constants.HOST_KEY_CHECKING = False
        ansible.constants.ANSIBLE_NOCOWS = True
        stats = ansible.callbacks.AggregateStats()
        playbook_cb = ansible.callbacks.PlaybookCallbacks(
            verbose=ansible.utils.VERBOSITY
        )
        runner_cb = ansible.callbacks.PlaybookRunnerCallbacks(
            stats, verbose=ansible.utils.VERBOSITY
        )
        log.error(old_dir)
        log.error(tmp_dir)
        log.error(extra_vars)
        log.error(playbook_path)
        capture = StdStreamCapture()
        try:
            playbook = ansible.playbook.PlayBook(
                playbook=playbook_path,
                host_list=ansible_hosts_path,
                callbacks=playbook_cb,
                runner_callbacks=runner_cb,
                stats=stats,
                extra_vars=extra_vars,
                force_handlers=force_handlers,
            )
            result = playbook.run()
        except Exception as exc:
            log.error("%s: Error %r", log_prefix, exc)
            ret_dict['error_msg'] = repr(exc)
        finally:
            ret_dict['finished_at'] = time()
            ret_dict['stdout'] = capture.close()
        if ret_dict['error_msg']:
            return ret_dict
        log.debug("%s: Ansible result = %s", log_prefix, result)
        mresult = result[machine_name]
        ret_dict['stats'] = mresult
        if mresult['failures'] or mresult['unreachable']:
            log.error("%s: Ansible run failed: %s", log_prefix, mresult)
            return ret_dict
        log.info("%s: Ansible run succeeded: %s", log_prefix, mresult)
        ret_dict['success'] = True
        return ret_dict
    finally:
        os.chdir(old_dir)
        if not debug:
            shutil.rmtree(tmp_dir)


def _notify_playbook_result(user, res, backend_id=None, machine_id=None,
                            extra_vars=None, label='Ansible playbook'):
    title = label + (' succeeded' if res['success'] else ' failed')
    kwargs = {
        'backend_id': backend_id,
        'machine_id': machine_id,
        'duration': res['finished_at'] - res['started_at'],
        'error': False if res['success'] else res['error_msg'] or True,
    }
    if not res['success']:
        kwargs['output'] = res['stdout']
    notify_user(user, title, **kwargs)


def deploy_collectd(user, backend_id, machine_id, extra_vars):
    ret_dict = run_playbook(
        user, backend_id, machine_id,
        playbook_path='src/deploy_collectd/ansible/enable.yml',
        extra_vars=extra_vars,
        force_handlers=True,
        # debug=True,
    )
    _notify_playbook_result(user, ret_dict, backend_id, machine_id,
                            label='Collectd deployment')
    return ret_dict


def undeploy_collectd(user, backend_id, machine_id):
    ret_dict = run_playbook(
        user, backend_id, machine_id,
        playbook_path='src/deploy_collectd/ansible/disable.yml',
        force_handlers=True,
        # debug=True,
    )
    _notify_playbook_result(user, ret_dict, backend_id, machine_id,
                            label='Collectd undeployment')
    return ret_dict


def get_deploy_collectd_manual_command(uuid, password, monitor):
    url = "https://github.com/mistio/deploy_collectd/raw/master/local_run.py"
    cmd = "wget -O - %s | sudo python - %s %s" % (url, uuid, password)
    if monitor != 'monitor1.mist.io':
        cmd += " -m %s" % monitor
    return cmd


def machine_name_validator(provider, name):
    """
    Validates machine names before creating a machine
    Provider specific
    """
    if not name and provider not in config.EC2_PROVIDERS:
        raise MachineNameValidationError("machine name cannot be empty")
    if provider is Provider.DOCKER:
        pass
    elif provider in [Provider.RACKSPACE_FIRST_GEN, Provider.RACKSPACE]:
        pass
    elif provider in [Provider.OPENSTACK]:
        pass
    elif provider is Provider.HPCLOUD:
        pass
    elif provider in config.EC2_PROVIDERS:
        if len(name) > 255:
            raise MachineNameValidationError("machine name max chars allowed is 255")
    elif provider is Provider.NEPHOSCALE:
        pass
    elif provider is Provider.GCE:
        pass
    elif provider is Provider.SOFTLAYER:
        pass
    elif provider is Provider.DIGITAL_OCEAN:
        if not re.search(r'^[0-9a-zA-Z]+[0-9a-zA-Z-.]{0,}[0-9a-zA-Z]+$', name):
            raise MachineNameValidationError("machine name may only contain ASCII letters " + \
                "or numbers, dashes and dots")
    elif provider == Provider.AZURE:
        pass
    elif provider in [Provider.VCLOUD, Provider.INDONESIAN_VCLOUD]:
        pass
    elif provider is Provider.LINODE:
        if len(name) < 3:
            raise MachineNameValidationError("machine name should be at least 3 chars")
        if not re.search(r'^[0-9a-zA-Z][0-9a-zA-Z-_]+[0-9a-zA-Z]$', name):
            raise MachineNameValidationError("machine name may only contain ASCII letters " + \
                "or numbers, dashes and underscores. Must begin and end with letters or numbers, " + \
                "and be at least 3 characters long")
    return name<|MERGE_RESOLUTION|>--- conflicted
+++ resolved
@@ -2906,19 +2906,13 @@
     if key_id:
         log.warn('probing with key %s' % key_id)
 
-<<<<<<< HEAD
     if not shell:
         cmd_output = ssh_command(user, backend_id, machine_id,
                                  host, command, key_id=key_id)
     else:
         retval, cmd_output = shell.command(command)
 
-    cmd_output = cmd_output.replace('\r\n','').split('--------')
-=======
-    cmd_output = ssh_command(user, backend_id, machine_id,
-                             host, command, key_id=key_id)
     cmd_output = cmd_output.replace('\r','').split('--------')
->>>>>>> c63e5a25
     log.warn(cmd_output)
     uptime_output = cmd_output[1]
     loadavg = re.split('load averages?: ', uptime_output)[1].split(', ')
