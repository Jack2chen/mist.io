--- conflicted
+++ resolved
@@ -1896,7 +1896,6 @@
     return public_ips
 
 
-<<<<<<< HEAD
 def notify_admin(title, message=""):
     try:
         from mist.core.helpers import send_email
@@ -1926,7 +1925,8 @@
                           routing_key='notify')    
     channel.close()
     connection.close()
-=======
+
+
 def find_metrics(user, backend_id, machine_id):
     url = "%s/backends/%s/machines/%s/metrics" % (config.CORE_URI,
                                                   backend_id, machine_id)
@@ -2191,5 +2191,4 @@
 
     shell.disconnect()
 
-    return {'metric_id': None, 'stdout': stdout}
->>>>>>> 5fcc3eea
+    return {'metric_id': None, 'stdout': stdout}