<link rel="import" href="../../bower_components/polymer/polymer.html">
<link rel="import" href="../../bower_components/paper-styles/typography.html">
<link rel="import" href="../../bower_components/paper-radio-group/paper-radio-group.html">
<link rel="import" href="../../bower_components/paper-radio-button/paper-radio-button.html">
<link rel="import" href="../app-form/app-form.html">
<dom-module id="stack-create">
    <template>
        <style is="custom-style" include="forms"></style>
        <style is="custom-style" include="single-page"></style>
        <style include="shared-styles">
            :host {
                display: block;
            }

            paper-material {
                display: block;
                padding: 24px;
            }

            #content {
                max-width: 900px;
            }

            paper-progress {
                position: absolute;
                bottom: 87px;
                width: 100%;
                left: 0;
                right: 0;
            }
            :host >::content paper-input-container {
                padding-top: 16px;
                padding-bottom: 16px;
            }
            paper-item.lead {
                font-size: 2em;
            }
            paper-toggle-button[disabled] ::content {
                color: rgba(0,0,0,0.32);
            }
            paper-toggle-button ::content paper-input-container input {
                color: color: rgba(0,0,0,0.54);
            }
            .spacer {
                display: block;
                height: 24px;
                width: 100%;
            }
            .bottom-actions {
                padding-left: 20px;
            }
            *:not(paper-button)[disabled] {
                display: none;
            }
            paper-radio-group {
                padding: 16px 8px;
            }
        </style>


                <div id="content">
                    <paper-material class="single-head layout horizontal" style$="background-color: [[section.color]]">
                        <span class="icon"><iron-icon icon="[[section.icon]]"></iron-icon></span>
                        <div class="title flex">
                            <h2>
                                Create Stack
                            </h2>
                            <div class="subtitle">
                                from [[template.name]] <a href$="/templates/[[template.id]]"> <iron-icon icon="icons:link"></iron-icon></a>
                                <span class="desc" hidden$="[[!template.description]]">([[template.description]])</span>
                            </div>
                        </div>
                    </paper-material>
                    <paper-material>
                        <div class="grid-row">
                        <h2 class="xs12 title"><content></content></h2>
                        <template is="dom-repeat" items="{{fields}}" as="field">
                                <template is="dom-if" if="[[_computeFieldType(field, 'text', field.show)]]">
                                    <paper-input class="xs12 m6" id="[[field.name]]" placeholder="[[field.placeholder]]" label="[[field.label]]" value="{{field.value}}" auto-validate required="[[field.required]]" error-message="[[field.errorMessage]]" disabled="[[field.disabled]]"></paper-input>
                                    <div class="field-helptext xs12 m6">[[field.helptext]]</div>
                                </template>
                                <template is="dom-if" if="[[_computeFieldType(field, 'textarea', field.show)]]">
                                    <paper-textarea class="xs12 m6" id="[[field.name]]" label="[[field.label]]" rows="2" max-rows="15" value="{{field.value}}" placeholder="[[field.placeholder]]" auto-validate required="[[field.required]]" error-message="[[field.errorMessage]]" disabled="[[field.disabled]]"></paper-textarea>
                                    <div class="field-helptext xs12 m6">[[field.helptext]]</div>
                                </template>
                                 <template is="dom-if" if="[[_computeFieldType(field, 'radio', field.show)]]">
                                    <paper-radio-group selected="{{field.value}}" class="xs12 m6" disabled="[[field.disabled]]">
                                        <template is="dom-repeat" items="[[field.options]]" as="option">
                                            <paper-radio-button name="[[option.val]]">[[option.id]] [[option.title]] [[option.name]]</paper-radio-button>
                                        </template>
                                    </paper-radio-group>
                                    <div class="field-helptext xs12 m6">[[field.helptext]]</div>
                                </template>
                                <template is="dom-if" if="[[_computeFieldType(field, 'dropdown', field.show)]]" disabled="[[field.disabled]]">
                                    <paper-dropdown-menu class="dropdown-block xs12 m6" label="[[field.label]]" horizontal-align="left">
                                        <paper-menu id="[[field.name]]" attr-for-selected="value" selected="{{field.value}}" class="dropdown-content">
                                            <template is="dom-repeat" items="[[field.options]]" as="option">
                                                <paper-item value="[[option.val]]">[[option.title]]</paper-item>
                                            </template>
                                        </paper-menu>
                                    </paper-dropdown-menu>
                                    <div class="field-helptext xs12 m6">[[field.helptext]]</div>
                                </template>
                                <template is="dom-if" if="[[_computeFieldType(field, 'toggle', field.show)]]">
                                    <div class="xs12 m6">
                                        <div class="spacer" hidden$="[[field.disabled]]"></div>
                                        <paper-toggle-button checked="{{field.value}}" disabled="[[field.disabled]]">[[field.label]]</paper-toggle-button>
                                        <div class="spacer" hidden$="[[field.disabled]]"></div>
                                    </div>
                                    <div class="field-helptext xs12 m6">[[field.helptext]]</div>
                                </template>
                                <template is="dom-if" if="[[field.isLead]]">
                                    <hr class="xs12"/>
                                </template>

                        </template>

                        <paper-progress id="satckprogress" value="0" hidden$="[[hideprogress]]"></paper-progress>
                        <hr class="xs12" />
                        <!-- <div class="notifications xs12">
                            <div class="red">
                                <iron-icon icon="icons:error-outline"></iron-icon> Error message from server
                                <div class="info-code">
                                    <code>test code</code>
                                </div>
                            </div>
                            <div class="green">
                                <iron-icon icon="check"></iron-icon> Success message from server
                            </div>
                            <div class="blue">
                                Info message from server
                            </div>
                        </div> -->
                        <div class="clearfix bottom-actions xs12">
                            <paper-button id="submit" class="submit-btn pull-left" disabled$="[[!formReady]]" raised on-tap="_submitForm" onclick="startProgress();">
                                Create stack
                            </paper-button>
                            <paper-button class="submit-btn pull-right" raised on-tap="_resetForm">Reset</paper-button>
                        </div>
                    </div>
                    </paper-material>

                    <iron-ajax id="formAjax" url="/api/v1/stacks" contentType="application/json" method="POST" on-request="_handleRequest" on-response="_handleResponse"></iron-ajax>

                </div>


    </template>
    <script>
    (function() {
        'use strict';

        Polymer({
            is: 'stack-create',

<<<<<<< HEAD
                properties: {
                    model: {
                        type: Object
                    },
                    sections: {
                        type: Object
                    },
                    section: {
                        type: Object
                    },
                    color: {
                        type: String,
                        computed: '_getHeaderStyle(section)'
                    },
                    stack: {
                        type: Object,
                        value: {}
                    },
                    form: {
                        type: Object,
                        value: {}
                    },
                    params: {
                        type: Object
                    },
                    template: {
                        type: Object,
                        value: {},
                        computed: '_fromTemplate(params, model.templates.*)'
                    },                    
                    fields: {
=======
            properties: {
                model: {
                    type: Object
                },
                sections: {
                    type: Object
                },
                section: {
                    type: Object
                },
                color: {
                    type: String,
                    computed: '_getHeaderStyle(section)'
                },
                stack: {
                    type: Object,
                    value: {}
                },
                form: {
                    type: Object,
                    value: {}
                },
                params: {
                    type: Object
                },
                template: {
                    type: Object,
                    value: {},
                    computed: '_fromTemplate(params, model.templates.*)'
                },
                fields: {
                    type: Array
                },
                typedName: {
                    type: String,
                    value: '',
                    notify: true
                },
                sendingData: {
                    type: Boolean,
                    value: false
                },
                formReady: {
                    type: Boolean,
                    value: false
                },
                hideprogress: {
                    type: Boolean,
                    value: true
                },
                keys: {
                    type: Array,
                    computed: "_keys(model)"
                },
                clouds: {
>>>>>>> effceb13
                    type: Array,
                    computed: "_clouds(model)"
                },
                images: {
                    type: Array,
                    computed: "_images(model)"
                },
                uri: {
                    type: String,
                    computed: "_uri(model)"
                },
                sid: {
                    type: String
                }
            },

            observers: [
                '_fieldsChanged(fields.*, sendingData)',
                '_computeFields(template)',
            ],

            _fromTemplate: function(params, templates){
                if (params.id) {
                    var pid = params.id;
                    var template = this.model.templatesArray.find(function(template) {
                        return template._id == pid;
                    });
                    return template;
                }
            },

            _uri: function(model){
                return window.location.protocol+"//"+window.location.hostname+"/";
            },

            _getHeaderStyle: function(section) {
                return 'background-color: ' + section.color + '; color: #fff;';
            },

            _goBack: function(){
                history.back();
            },

            _computeFields: function(template) {
                var yaml_inputs = '';
                if (this.template.inputs)
                    for (var i=0; i<this.template.inputs.length; i++){
                        if (['mist_uri', 'api_token'].indexOf(this.template.inputs[i].name) == -1 ) {
                            yaml_inputs += this.template.inputs[i].name + ': ';
                            yaml_inputs += this.template.inputs[i].default + '\n';
                        }
                    }

                var ret = [
                    {
                        name: "name",
                        label: "Stack Name",
                        type: "text",
                        value: "",
                        isLead: true,
                        defaultValue: "",
                        placeholder: "",
                        errorMessage: "Please enter a name for the stack",
                        show: true,
                        required: true
                    },
                    {
                        name: "description",
                        label: "Stack Description",
                        type: "textarea",
                        value: "",
                        defaultValue: "",
                        placeholder: "",
                        helptext: "Choose a usefull description for your stack",
                        errorMessage: "Please enter stacks's description",
                        show: true,
                        required: false
                    },
                    {
                        name: "yaml_or_form",
                        label: "YAML or form",
                        type: "radio",
                        value: "",
                        defaultValue: "",
                        helptext: "Choose the way you want to insert inputs",
                        errorMessage: "Choose an input format",
                        show: true,
                        required: true,
                        options: [{
                            title: "YAML",
                            val: "yaml"
                        }, {
                            title: "Form",
                            val: "form"
                        }]
                    },
<<<<<<< HEAD
                    sid: {
                        type: String
                    },
                    jobId: {
                        type: String
                    }
                },
                observers: [
                    '_fieldsChanged(fields.*, sendingData)',
                ],
                _fromTemplate: function(params, templates){
                    if (params.id) {
                        var pid = params.id;
                        var template = this.model.templatesArray.find(function(template) {
                            return template._id == pid;
                        });
                        return template;
=======
                    {
                      name: "stackinputs",
                      label: "Stack Inputs YAML",
                      type: "textarea",
                      value: "yaml_inputs",
                      defaultValue: yaml_inputs,
                      placeholder: "",
                      helptext: "Enter the stack inputs in yaml format",
                      errorMessage: "Please enter stacks's inputs",
                      show: true,
                      required: true,
                      showIf: {
                          fieldName: "yaml_or_form",
                          fieldValues: ["yaml"]
                      }
>>>>>>> effceb13
                    }
                ];

                console.warn('yaml', yaml_inputs);

                ret.push({
                    name: "deploy",
                    label: "Deploy Now",
                    type: "toggle",
                    value: true,
                    defaultValue: true,
                    placeholder: true,
                    helptext: "Enable this option to deploy your stack now",
                    errorMessage: "",
                    show: true,
                    required: false
                });
                this.set('fields', ret);
                //return ret;
                /*
                    {

                    },{
                        name: "key_name",
                        label: "SSH Key",
                        type: "dropdown",
                        value: "",
                        defaultValue: "",
                        errorMessage: "Please choose an ssh key",
                        helptext: "You can choose a key from your existing keys",
                        show: true,
                        required: true,
                        query: ["keysArray"],
                        showIf: {
                            fieldName: "yaml_or_form",
                            fieldValues: ["form"]
                        }
                    },{
                        name: "worker_name",
                        label: "Worker name",
                        type: "text",
                        value: "",
                        defaultValue: "GigaDemoFirstWorker",
                        placeholder: "",
                        helptext: "Your current mist installation URI",
                        errorMessage: "Please enter mist URI",
                        helptext: "The machine name of the first kubernetes worker. You can scale up workers later. Name must be unique in cloud.",
                        show: true,
                        required: true,
                        showIf: {
                            fieldName: "yaml_or_form",
                            fieldValues: ["form"]
                        }
                    },{
                        name: "master_name",
                        label: "Master name",
                        type: "text",
                        value: "",
                        defaultValue: "GigaDemoMaster",
                        placeholder: "",
                        errorMessage: "Please enter a name for the master",
                        helptext: "The machine name of kubernetes master. Name must be unique in cloud.",
                        show: true,
                        required: true,
                        showIf: {
                            fieldName: "yaml_or_form",
                            fieldValues: ["form"]
                        }
                    },{
                        name: "cloud_id",
                        label: "Cloud",
                        type: "dropdown",
                        value: "",
                        defaultValue: "",
                        errorMessage: "Please choose an cloud",
                        helptext: "Choose on which one of your clouds you want your stack deployed",
                        show: true,
                        required: true,
                        query: ["cloudsArray"],
                        showIf: {
                            fieldName: "yaml_or_form",
                            fieldValues: ["form"]
                        }
                    },{
                        name: "image_id",
                        label: "Image",
                        type: "dropdown",
                        value: "",
                        defaultValue: "ami-4f4acd3c",
                        errorMessage: "Please choose an image",
                        helptext: "Choose an image for the machines.",
                        show: false,
                        required: true,
                        query: ["clouds","$.cloud_id", "imagesArray"],
                        andshowIf: {
                            fieldName: "cloud_id",
                            fieldExists: true
                        },
                        showIf: {
                            fieldName: "yaml_or_form",
                            fieldValues: ["form"]
                        }
                    },{
                        name: "size_id",
                        label: "Size",
                        type: "dropdown",
                        value: "",
                        defaultValue: "c1.medium",
                        errorMessage: "Please choose a size for your machines",
                        helptext: "Choose the size for your machines.",
                        show: false,
                        required: true,
                        query: ["clouds","$.cloud_id", "sizesArray"],
                        andshowIf: {
                            fieldName: "cloud_id",
                            fieldExists: true
                        },
                        showIf: {
                            fieldName: "yaml_or_form",
                            fieldValues: ["form"]
                        }
                    },{
                        name: "location_id",
                        label: "Location",
                        type: "dropdown",
                        value: "",
                        defaultValue: "0",
                        helptext: "Choose a host location for your machines.",
                        errorMessage: "Please enter a location",
                        show: false,
                        required: true,
                        query: ["clouds","$.cloud_id", "locationsArray"],
                        andshowIf: {
                            fieldName: "cloud_id",
                            fieldExists: true
                        },
                        showIf: {
                            fieldName: "yaml_or_form",
                            fieldValues: ["form"]
                        }
                    },{
                        name: "coreos",
                        label: "coreos",
                        type: "toggle",
                        value: true,
                        defaultValue: true,
                        placeholder: true,
                        helptext: "",
                        errorMessage: "",
                        show: true,
                        required: true,
                        disabled: true
                    },{
                        name: "ssh_user",
                        label: "SSH User",
                        type: "text",
                        value: "ubuntu",
                        defaultValue: "ubuntu",
                        placeholder: "",
                        helptext: "",
                        errorMessage: "",
                        show: false,
                        required: true,
                        disabled: true
                    },{
                        name: "private_key_path",
                        label: "Private Key Path",
                        type: "text",
                        value: "id-rsa",
                        defaultValue: "id-rsa",
                        placeholder: "",
                        helptext: "",
                        errorMessage: "",
                        show: false,
                        required: true,
                        disabled: true
                    },{
                        name: "monitoring",
                        label: "Monitoring",
                        type: "toggle",
                        value: false,
                        defaultValue: false,
                        placeholder: "",
                        helptext: "",
                        errorMessage: "",
                        show: false,
                        required: true,
                        disabled: true
                    },{
                        name: "key_external_resource",
                        label: "key_external_resource",
                        type: "toggle",
                        value: true,
                        defaultValue: true,
                        placeholder: "",
                        helptext: "",
                        errorMessage: "",
                        show: false,
                        required: true,
                        disabled: true
                    },{
                        name: "worker_external_resource",
                        label: "worker_external_resource",
                        type: "toggle",
                        value: false,
                        defaultValue: false,
                        placeholder: "",
                        helptext: "",
                        errorMessage: "",
                        show: false,
                        required: true,
                        disabled: true
                    },{
                        name: "worker_external_resource_id",
                        label: "worker_external_resource_id",
                        type: "text",
                        value: "i-ebb8c563",
                        defaultValue: "i-ebb8c563",
                        placeholder: "i-ebb8c563",
                        helptext: "",
                        errorMessage: "",
                        show: false,
                        required: true,
                        disabled: true
                    },{
                        name: "worker_configured",
                        label: "worker_configured",
                        type: "toggle",
                        value: false,
                        defaultValue: false,
                        placeholder: false,
                        helptext: "",
                        errorMessage: "",
                        show: false,
                        required: true,
                        disabled: true
                    },{
                        name: "master_external_resource",
                        label: "master_external_resource",
                        type: "toggle",
                        value: false,
                        defaultValue: false,
                        placeholder: false,
                        helptext: "",
                        errorMessage: "",
                        show: false,
                        required: true,
                        disabled: true
                    },{
                        name: "master_external_resource_id",
                        label: "master_external_resource_id",
                        type: "text",
                        value: "i-3fb9c4b7",
                        defaultValue: "i-3fb9c4b7",
                        placeholder: "i-3fb9c4b7",
                        helptext: "",
                        errorMessage: "",
                        show: false,
                        required: true,
                        disabled: true
                    },{
                        name: "master_configured",
                        label: "master_configured",
                        type: "toggle",
                        value: false,
                        defaultValue: false,
                        placeholder: false,
                        helptext: "",
                        errorMessage: "",
                        show: false,
                        required: true,
                        disabled: true
                    },]*/
            },

            _computeFieldType: function(field, value, show) {
                if (!field.helptext && field.description){
                    field.helptext = field.description
                }
                if (!field.label && field.name){
                    field.label = field.name
                }

                if (field.type == "dropdown" && field.query) {

                    var inputModel = this.model;
                    for (var prop in field.query){
                        var p = field.query[prop];

                        if (p.startsWith("$.")){
                            p = this.form[p.slice(2)];
                        }

                        if (inputModel.hasOwnProperty(p)) {
                            inputModel = inputModel[p];
                        }
                    }

                    var updatedOptions = [];

                    for (var prop in inputModel) {
                        var dropdownItem = {};
                        if (inputModel[prop].hasOwnProperty("title")) {
                            dropdownItem.title = inputModel[prop].title;
                        }
                        else if (inputModel[prop].hasOwnProperty("name")) {
                            dropdownItem.title = inputModel[prop].name;
                        }
                        else if (inputModel[prop].hasOwnProperty("id")) {
                            dropdownItem.title = inputModel[prop].id;
                        }
                        dropdownItem.val = inputModel[prop].id;
                        updatedOptions.push(dropdownItem);

                    }
                    for (var index in this.fields){
                        var existingField = this.fields[index];
                        if (existingField.name == field.name){
                            this.set("fields." + index + ".options", updatedOptions);
                        }
                    }
                }
                if (!(field.showIf && !field.show)) {
                    return field.type == value;
                }
            },

            _handleRequest: function(e){
                this.fire("request", e.detail)
                console.log("deploy",this.form.deploy, "request", e.detail);
            },

            _handleResponse: function(e){
                // console.log('LOGGG',e.detail.__data__.response);
                this.fire("stack-create-response", e.detail)
                this.sid = e.detail.__data__.response.stack.id;
                console.warn('redirect to /stacks/'+ this.sid);
                page.show('/stacks/'+ this.sid);
            },

            _fieldsChanged: function(fields, sendingData) {
                this.async(function() {
                    var form = this.form,
                        show = true,
                        dependency;

                    fields.base.forEach(function(el, index) {
                        if (el.showIf) {
                            var showIf = false,
                                andshowIf = false;

                            if (el.showIf.fieldExists) {
                                dependency = form[el.showIf.fieldName],
                                    show = dependency;
                            } else {
                                dependency = form[el.showIf.fieldName],
                                    show = el.showIf.fieldValues.indexOf(dependency) != -1;
                            }

                            if (show)
                                showIf = true;

                            if (el.andshowIf){
                                if (el.andshowIf.fieldExists) {
                                    dependency = form[el.andshowIf.fieldName],
                                        show = dependency;
                                } else {
                                    dependency = form[el.andshowIf.fieldName],
                                        show = el.andshowIf.fieldValues.indexOf(dependency) != -1;
                                }
                                if (show)
                                    andshowIf = true;
                            }

                            var decide = showIf;
                            if (el.andshowIf){
                                decide = showIf && andshowIf;
                            }

                            this.set('fields.' + index + '.show', decide);

                            if (!decide) {
                                this._resetField(el, index);
                            } else {
                                this.set('form.' + el.name, el.value);
                            }
                        } else {
                            this.set('form.' + el.name, el.value);
                        }

                        if (el.placeholderIf) {
                            dependency = form[el.placeholderIf.fieldName];
                            this.set('fields.' + index + '.placeholder', el.placeholderIf.fieldOptions[dependency]);
                        }
                    }, this);

                    var valid = fields.base.every(function(el, index) {
                        return el.show && el.required ? el.value : true;
                    }, this);

                    this.set('form', form);
                    this.set('formReady', valid && !sendingData);
                })
            },

            _submitForm: function() {
                this.set('form.mist_uri',this.uri);

                var payload = this.template;
                var yamlField = this.fields.find(function(field){
                    return field.name == "yaml_or_form";
                });
                var yaml = yamlField.value == 'yaml'? true : false;

                var inputs = {};
                var stackname = this.form.name,
                    stackdescription = this.form.description,
                    deploy = this.form.deploy;

                if (yaml){
                    var inputsfield = this.fields.find(function(field){
                        return field.name == "stackinputs";
                    });
                    if (inputsfield.value){
                        inputs = YAML.parse(inputsfield.value);
                    }
                    else {
                        inputs = e.detail.payload
                    }
                }
                else {
                    inputs = this.form;
                    //inputs["image_id"] = "ami-4f4acd3c";
                    var clean = ["name","description","stackinputs", "yaml_or_form", "deploy"];
                    for (var i=0; i<clean.length; i++ )
                    {   var prop = clean[i];
                        delete inputs[prop];
                    }
                }

                var body = {inputs: inputs};
                body["template_id"] = this.template._id;
                body["name"] = stackname;
                body["description"] = stackdescription;
                body["deploy"] = deploy;

                this.$.formAjax.headers["Content-Type"] = 'application/json';
                this.$.formAjax.headers["Csrf-Token"] = CSRF_TOKEN;
                this.$.formAjax.body = body;

                this.$.formAjax.generateRequest();

                //test progress bar
                this.hideprogress = false;
            },

            _resetForm: function(e) {
                // Reset script
                for (var attr in this.form){
                    this.set('form.' + attr, '');
                }

                // Reset Form Fields
                this.fields.forEach(function(el, index) {
                    if (el.showIf) {
                        this.set('fields.' + index + '.show', false);
                    }

                    // Reset Form Fields Validation
                    this._resetField(el, index);
                }, this);
                this.typedName = "";
            },

            _resetField: function(el, index) {
                this.set('fields.' + index + '.value', el.defaultValue);

                var input = this.querySelector('#' + el.name);
                if (input) {
                    input.invalid = false;
                }
            },

        });
    })();

    // test progress bar, code from demo
    var progress = document.querySelector('paper-progress#satckprogress');
    var button = document.querySelector('paper-button#submit');
    var animationFrame;
    var repeat, maxRepeat = 1,
        animating = false;

    function nextProgress() {
        animating = true;
        if (progress.value < progress.max) {
            progress.value += (progress.step || 1);

        } else {
            if (++repeat >= maxRepeat) {
                animating = false;
                button.disabled = false;
                return;
            }
            progress.value = progress.min;
        }
        var animationFrame = requestAnimationFrame(nextProgress);
    }

    function startProgress() {
        repeat = 0;
        progress.value = progress.min;
        button.disabled = true;
        if (!animating) {
            nextProgress();
        }
    }

    </script>
</dom-module><|MERGE_RESOLUTION|>--- conflicted
+++ resolved
@@ -153,39 +153,6 @@
         Polymer({
             is: 'stack-create',
 
-<<<<<<< HEAD
-                properties: {
-                    model: {
-                        type: Object
-                    },
-                    sections: {
-                        type: Object
-                    },
-                    section: {
-                        type: Object
-                    },
-                    color: {
-                        type: String,
-                        computed: '_getHeaderStyle(section)'
-                    },
-                    stack: {
-                        type: Object,
-                        value: {}
-                    },
-                    form: {
-                        type: Object,
-                        value: {}
-                    },
-                    params: {
-                        type: Object
-                    },
-                    template: {
-                        type: Object,
-                        value: {},
-                        computed: '_fromTemplate(params, model.templates.*)'
-                    },                    
-                    fields: {
-=======
             properties: {
                 model: {
                     type: Object
@@ -241,7 +208,6 @@
                     computed: "_keys(model)"
                 },
                 clouds: {
->>>>>>> effceb13
                     type: Array,
                     computed: "_clouds(model)"
                 },
@@ -338,25 +304,6 @@
                             val: "form"
                         }]
                     },
-<<<<<<< HEAD
-                    sid: {
-                        type: String
-                    },
-                    jobId: {
-                        type: String
-                    }
-                },
-                observers: [
-                    '_fieldsChanged(fields.*, sendingData)',
-                ],
-                _fromTemplate: function(params, templates){
-                    if (params.id) {
-                        var pid = params.id;
-                        var template = this.model.templatesArray.find(function(template) {
-                            return template._id == pid;
-                        });
-                        return template;
-=======
                     {
                       name: "stackinputs",
                       label: "Stack Inputs YAML",
@@ -372,7 +319,6 @@
                           fieldName: "yaml_or_form",
                           fieldValues: ["yaml"]
                       }
->>>>>>> effceb13
                     }
                 ];
 
