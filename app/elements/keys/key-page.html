--- conflicted
+++ resolved
@@ -200,13 +200,13 @@
             }
         </style>
         <div id="content">
-<<<<<<< HEAD
+
             <h2>[[key.name]]</h2>
             <div class="subhead">
                 <div class="no-machines-list" hidden$="[[keyHasMachines]]">
                     <h5>No machines are using this key</h5>
-=======
-            <paper-material class="single-head layout horizontal" style$="background-color: [[section.color]]"> 
+
+            <paper-material class="single-head layout horizontal" style$="background-color: [[section.color]]">
                 <a class="icon" href="/keys"><iron-icon icon="[[section.icon]]"></iron-icon></a>
                 <div class="title flex">
                     <h2>
@@ -220,7 +220,7 @@
                             [[keyMachines.length]] machine<span hidden$="[[!keyHasMachinesMoreThanOne]]">s</span> associated with this key
                         </span>
                     </div>
->>>>>>> a3a47d6c
+
                 </div>
                 <div class="item-actions">
                     <paper-button on-tap="_makeDefaultKey" hidden$="[[isDefault]]" class="simple">make default</paper-button>
@@ -400,7 +400,7 @@
                     var machine = this.model.machinesArray.find(function(machine) {
                         return machine.id == keymachine[1];
                     });
-                    url = machine ? "/machines/" + machine.uuid : ''; 
+                    url = machine ? "/machines/" + machine.uuid : '';
                     return url;
                 },
                 getMachineName: function(keymachine) {
