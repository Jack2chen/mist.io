<link rel="import" href="../../bower_components/iron-icons/iron-icons.html">
<link rel="import" href="../../bower_components/iron-icons/hardware-icons.html">
<link rel="import" href="../../bower_components/iron-icons/communication-icons.html">
<link rel="import" href="../../bower_components/iron-icons/image-icons.html">
<link rel="import" href="../../bower_components/iron-icons/av-icons.html">
<link rel="import" href="../../bower_components/iron-icons/device-icons.html">
<link rel="import" href="../../bower_components/iron-icons/social-icons.html">
<link rel="import" href="../../bower_components/iron-pages/iron-pages.html">
<link rel="import" href="../../bower_components/iron-routes/iron-routes.html">
<link rel="import" href="../../bower_components/iron-selector/iron-selector.html">
<link rel="import" href="../../bower_components/paper-button/paper-button.html">
<link rel="import" href="../../bower_components/paper-drawer-panel/paper-drawer-panel.html">
<link rel="import" href="../../bower_components/paper-fab/paper-fab.html">
<link rel="import" href="../../bower_components/paper-material/paper-material.html">
<link rel="import" href="../../bower_components/paper-toast/paper-toast.html">
<link rel="import" href="../../bower_components/paper-toolbar/paper-toolbar.html">
<link rel="import" href="../../bower_components/paper-tooltip/paper-tooltip.html">
<link rel="import" href="../../bower_components/paper-checkbox/paper-checkbox.html">
<link rel="import" href="../../bower_components/paper-progress/paper-progress.html">
<link rel="import" href="../../bower_components/vaadin-grid/vaadin-grid.html">
<link rel="import" href="../app-bar/app-bar.html">
<link rel="import" href="../app-socket/app-socket.html">
<link rel="import" href="../app-styles/app-styles.html">
<link rel="import" href="../app-logo/app-logo.html">
<link rel="import" href="../app-user-menu/app-user-menu.html">
<link rel="import" href="../app-icons/app-icons.html">
<link rel="import" href="../app-image-icons/app-image-icons.html">
<link rel="import" href="../app-check/app-check.html">
<link rel="import" href="../pages/page-dashboard.html">
<link rel="import" href="../pages/page-machine.html">
<link rel="import" href="../pages/page-image.html">
<link rel="import" href="../pages/page-key.html">
<link rel="import" href="../pages/page-network.html">
<link rel="import" href="../pages/page-elements.html">
<link rel="import" href="../pages/page-account.html">
<link rel="import" href="../pages/page-not-found.html">
<link rel="import" href="../grid-list-element/grid-list-element.html">
<dom-module id="app-main">
    <style>
    paper-toast {
        z-index: 5;
    }
    </style>
    <template>
        <app-socket model="{{model}}"></app-socket>
        <iron-routes for="app-main" selected="[[section]]">
            <!-- dashboard -->
            <iron-route path="/" title=""></iron-route>
            <iron-route path="/add-cloud" title="add cloud" href="../clouds/cloud-add.html"></iron-route>
            <!-- machines -->
            <iron-route path="/machines" title="machines" href="../pages/page-items.html"></iron-route>
            <iron-route path="/machines/:uuid" title="machine"></iron-route>
            <!-- images -->
            <!-- <iron-route path="/images" title="images" href="../pages/page-items.html"></iron-route> -->
            <!-- <iron-route path="/images/:id" title="image"></iron-route> -->
            <iron-route path="/images" title="images"  href="../pages/page-items.html"></iron-route>
            <iron-route path="/images/:id" title="image" href="../images/images-page.html"></iron-route>
            <!-- keys -->
            <iron-route path="/keys" title="keys" href="../keys/keys-list.html"></iron-route>
            <iron-route path="/keys/:id" title="keys" href="../keys/key-page.html"></iron-route>
            <!-- networks -->
            <iron-route path="/networks" title="networks" href="../networks/networks-list.html"></iron-route>
            <iron-route path="/networks/:id" title="network" href="../networks/network-page.html"></iron-route>
            <iron-route path="/add-network" title="network" href="../networks/network-add.html"></iron-route>
            <!-- templates -->
            <iron-route path="/templates" title="templates" href="../templates/templates-list.html"></iron-route>
            <iron-route path="/templates/:id" title="template" href="../templates/template-page.html"></iron-route>
            <iron-route path="/add-template" title="add template" href="../templates/template-add.html"></iron-route>
            <!-- stackss -->
            <iron-route path="/create-stack/:id" title="add template" href="../stacks/stack-create.html"></iron-route>
            <iron-route path="/stacks" title="stacks" href="../stacks/stacks-list.html"></iron-route>
            <iron-route path="/stacks/:id" title="stack" href="../stacks/stack-page.html"></iron-route>
            <!-- scripts -->
            <iron-route path="/scripts" title="scripts" href="../scripts/scripts-list.html"></iron-route>
            <iron-route path="/scripts/:id" title="script" href="../scripts/script-page.html"></iron-route>
            <iron-route path="/add-script" title="add script" href="../scripts/script-add.html"></iron-route>
            <!-- other -->
            <iron-route path="/elements" title="elements"></iron-route>
            <iron-route path="/account" title="account"></iron-route>
            <iron-route path="*"></iron-route>
        </iron-routes>
        <iron-pages id="app-main">
            <!-- dashboard -->
            <page-dashboard model="[[model]]" sections="[[sections]]">
                <title>Dashboard</title>
            </page-dashboard>
            <cloud-add model="[[model]]" keys="[[model.keysArray]]" sections="[[sections]]" section="[[sections.clouds]]"></cloud-add>
            <!-- machines -->
            <page-items class="machines" model="[[model]]" items="[[model.machinesArray]]" sections="[[sections]]" section="[[sections.machines]]"></page-items>
            <page-machine params="[[params]]" model="[[model]]" machine="[[getMachine(params)]]" sections="[[sections]]"></page-machine>
            <!-- images -->
            <page-items class="images" model="[[model]]" items="[[model.imagesArray]]" sections="[[sections]]" section="[[sections.images]]"></page-items>
            <!-- <images-list model="[[model]]" images="[[model.imagesArray]]" sections="[[sections]]" section="[[sections.images]]"></images-list> -->
            <page-image params="[[params]]" model="[[model]]" image="[[getImage(params)]]" elements="[[model.imagesArray]]" sections="[[sections]]" section="[[sections.images]]"></page-image>
            <!-- keys -->
            <page-items class="keys" model="[[model]]" sections="[[sections]]" section="[[sections.keys]]" items="[[model.keysArray]]"></page-items>
            <key-page model="[[model]]" params="[[params]]" sections="[[sections]]" section="[[sections.keys]]"></key-page>
            <!-- networks -->
            <networks-list class="networks" model="[[model]]" networks="[[model.networksArray]]" sections="[[sections]]" section="[[sections.networks]]"></networks-list>
            <network-page model="[[model]]" params="[[params]]" sections="[[sections]]" section="[[sections.networks]]"></network-page>
            <network-add model="[[model]]" clouds="[[model.cloudsArray]]" sections="[[sections]]" section="[[sections.networks]]"></network-add>
            <!-- templates -->
            <!--page-items class="templates" model="[[model]]" sections="[[sections]]" section="[[sections.templates]]" items="[[model.templatesArray]]"></page-items-->
            <templates-list model="[[model]]" sections="[[sections]]" section="[[sections.templates]]" templates="[[model.templatesArray]]"></templates-list>
            <template-page model="[[model]]" params="[[params]]" sections="[[sections]]" section="[[sections.templates]]"></template-page>
            <template-add model="[[model]]" sections="[[sections]]" section="[[sections.templates]]"></template-add>
            <!-- stackss -->
            <stack-create model="[[model]]" sections="[[sections]]" section="[[sections.templates]]" params="[[params]]"></stack-create>
            <stacks-list model="[[model]]" sections="[[sections]]" section="[[sections.stacks]]" stacks="[[model.stacksArray]]"></stacks-list>
            <stack-page model="[[model]]" params="[[params]]" sections="[[sections]]" section="[[sections.stacks]]"></stack-page>
            <!-- scripts - leave scipts last due to editors highlighting problem -->
            <!-- <grid-list-element model="[[model]]" sections="[[sections]]" section="[[sections.scripts]]" scripts="[[model.scriptsArray]]"></grid-list-element> -->
            <scripts-list model="[[model]]" sections="[[sections]]" section="[[sections.scripts]]" scripts="[[model.scriptsArray]]"></scripts-list>
            <!--page-items model="[[model]]" sections="[[sections]]" section="[[sections.keys]]" items="[[model.scriptsArray]]"></page-items-->
            <script-page model="[[model]]" params="[[params]]" sections="[[sections]]" section="[[sections.scripts]]"></script-page>
            <script-add model="[[model]]" sections="[[sections]]" section="[[sections.scripts]]"></script-add>
            <page-elements></page-elements>
            <page-account></page-account>
            <page-not-found></page-not-found>
        </iron-pages>
    </template>
</dom-module>

<script type="text/javascript" src="../../bower_components/swiftSet/swiftSet.js"></script>

<script>
var app = Polymer({
    is: 'app-main',

    properties: {
        model: {
            type: Object,
            notify: true
        },
        sections: {
            type: Object
        },
        sectionsArray: {
            type: Array,
            notify: true
        }
    },
    observers: [

    ],
    listeners: {
        'iron-activate': 'updateDocTitle',
        'iron-activate': 'updateCount',
        'iron-navigate': 'scrollToTop',
        'page-meta': 'updateTitle',
        'toast': 'showToast',
        'subscribeLogEvents': 'subscribeLogEvents',
    },
    _toast: null,

    ready: function() {
        this.model = {
            email: EMAIL,
            cloudsArray: [],
            machinesArray: [],
            imagesArray: [],
            keysArray: [],
            stacksArray:[
                {
                    name: "kubstack1",
                    id: "1234567890",
                    description: "1 machines, 2 keys, 1 network",
                    template: "cloudmist ver.2",
                    template_id: "56bb8e18e90e5b30cb3ab8eb",
                    machines: ["b88bd0f0-672e-42be-94be-7614312e9f19"],
                    keys: ["nto", "la"],
                    networks: ["59889"],
                    created_at: "1455132184879",
                    user: "mario"

                },
                {   name: "kubstack2",
                    id: "0987654321",
                    description: "1 machines, 3 keys, 2 network",
                    template: "cloudmist ver.2",
                    template_id: "56bb8e18e90e5b30cb3ab8eb",
                    machines: ["b88bd0f0-672e-42be-94be-7614312e9f19"],
                    keys: ["nto", "re", "mi"],
                    networks: ["59887"],
                    created_at: "1455132184879",
                    user: "nik"
                }
            ],
            templatesArray: [{
                _id: "56bb8e18e90e5b30cb3ab8ea",
                created_at: "1455132184879",
                description: "This template deploys a kubernettes stack",
                entrypoint: "mist-blueprint.yaml",
                exec_type: "cloudify",
                location_type: "github",
                name: "cloudmist",
                stacks: [],
                template: "https://github.com/mistio/mist-cloudify-example",
                user: "56b8beaae90e5b043ae75c98",
                inputs: [{
                        name: "name",
                        isLead: true,
                        default: "",
                        value: "",
                        type: "text",
                        description: "Stack Name",
                        errorMessage: "The stack must have a name",
                        helptext: "",
                        show: true,
                        required: true,
                    },
                    {
                        name: "cloud",
                        default: '',
                        value: "",
                        description: "The mist.io cloud",
                        used_in: ["mongod", "nodecellar", "host", "key", "nodejs"],
                        errorMessage: "Please enter cloud id",
                        helptext: "You can choose cloud id is needed to...",
                        show: true,
                        required: true,
                        type: "dropdown",
                        query: ["cloudsArray"]
                    },
                    {
                        name: "cloud_image",
                        default: "",
                        value: "",
                        description: "The cloud image",
                        used_in: ["mongod", "nodecellar", "host", "key", "nodejs"],
                        errorMessage: "Please choose an image",
                        helptext: "You can choose cloud id is needed to...",
                        show: true,
                        required: true,
                        type: "dropdown",
                        query: ["clouds","$.cloud", "imagesArray"],
                        showIf: {
                                fieldName: "cloud",
                                fieldExists: true
                            }
                    },
                    {
                        name: "cloud_size",
                        default: "",
                        value: "",
                        description: "The cloud size",
                        used_in: ["mongod", "nodecellar", "host", "key", "nodejs"],
                        errorMessage: "Please choose an image",
                        helptext: "You can choose cloud size according to your cloud",
                        show: true,
                        required: true,
                        type: "dropdown",
                        query: ["clouds","$.cloud", "sizesArray"],
                        showIf: {
                                fieldName: "cloud",
                                fieldExists: true
                            }
                    },
                    {
                        name: "misc_input",
                        default: "",
                        value: "",
                        description: "Some input",
                        errorMessage: "Please fill in ",
                        helptext: "You can choose cloud size according to your cloud",
                        show: true,
                        required: true,
                        type: "text"
                    }
                ],
                workflows: [{
                    name: "create",
                    actions: [{name:'some action 1'}],
                    params: [{
                        name: "misc_input",
                        default: "",
                        value: "",
<<<<<<< HEAD
                        description: "Some input",
                        errorMessage: "Please fill in ",
                        helptext: "You can choose cloud size according to your cloud",
=======
                        description: "create stack",
                        used_in: ["mongod", "nodecellar", "host", "key", "nodejs"],
                        errorMessage: "Please enter cloud id",
                        helptext: "You can choose cloud id is needed to...",
>>>>>>> 8cab747c
                        show: true,
                        required: true,
                        type: "text"
                        // name: "cloud",
                        // default: '',
                        // value: "",
                        // description: "create stack",
                        // used_in: ["mongod", "nodecellar", "host", "key", "nodejs"],
                        // errorMessage: "Please enter cloud id",
                        // helptext: "You can choose cloud id is needed to...",                
                        // show: true,
                        // required: true,
                        // type: "dropdown",
                        // query: ["cloudsArray"]
                    }]
                },{
                    name: "delete",
                    actions: [{name:'some action 2'}],
                    params: [{
                        name: "misc_input",
                        default: "",
                        value: "",
                        description: "Some input",
                        errorMessage: "Please fill in ",
                        helptext: "You can choose cloud size according to your cloud",
                        show: true,
                        required: true,
                        type: "text"
                    }]
                },
                {
                    name: "another action",
                    actions: [{name:'some action 2'}],
                    params: []
                }]
            },{
                _id: "56bb8e18e90e5b30cb3ab8eb",
                created_at: "1455132184879",
                description: "This template deploys a kubernettes stack",
                entrypoint: "mist-blueprint.yaml",
                exec_type: "cloudify",
                location_type: "github",
                name: "cloudmist ver.2",
                stacks: ["kubstack1","kubstack1"],
                template: "https://github.com/mistio/mist-cloudify-example",
                user: "56b8beaae90e5b043ae75c98",
                inputs: [{
                        name: "name",
                        isLead: true,
                        default: "",
                        value: "",
                        type: "text",
                        description: "Stack Name",
                        errorMessage: "The stack must have a name",
                        helptext: "",
                        show: true,
                        required: true,
                    },
                    {
                        name: "cloud",
                        default: '',
                        value: "",
                        description: "The mist.io cloud",
                        used_in: ["mongod", "nodecellar", "host", "key", "nodejs"],
                        errorMessage: "Please enter cloud id",
                        helptext: "You can choose cloud id is needed to...",
                        show: true,
                        required: true,
                        type: "dropdown",
                        query: ["cloudsArray"]
                    },
                    {
                        name: "cloud_image",
                        default: "",
                        value: "",
                        description: "The cloud image",
                        used_in: ["mongod", "nodecellar", "host", "key", "nodejs"],
                        errorMessage: "Please choose an image",
                        helptext: "You can choose cloud id is needed to...",
                        show: true,
                        required: true,
                        type: "dropdown",
                        query: ["clouds","$.cloud", "imagesArray"],
                        showIf: {
                                fieldName: "cloud",
                                fieldExists: true
                            }
                    },
                    {
                        name: "cloud_size",
                        default: "",
                        value: "",
                        description: "The cloud size",
                        used_in: ["mongod", "nodecellar", "host", "key", "nodejs"],
                        errorMessage: "Please choose an image",
                        helptext: "You can choose cloud size according to your cloud",
                        show: true,
                        required: true,
                        type: "dropdown",
                        query: ["clouds","$.cloud", "sizesArray"],
                        showIf: {
                                fieldName: "cloud",
                                fieldExists: true
                            }
                    },
                    {
                        name: "misc_input",
                        default: "",
                        value: "",
                        description: "Some input",
                        errorMessage: "Please fill in ",
                        helptext: "You can choose cloud size according to your cloud",
                        show: true,
                        required: true,
                        type: "text"
                    }
                ],
                workflows: [{
                    name: "create",
                    actions: [{name:'some action 1'}],
                    params: [{
                        name: "name",
                        isLead: true,
                        default: "",
                        value: "",
                        type: "text",
                        description: "Stack Name",
                        errorMessage: "The stack must have a name",
                        helptext: "",                    
                        show: true,
                        required: true,
                    },{
                        name: "cloud",
                        default: '',
                        value: "",
                        description: "The mist.io cloud",
                        used_in: ["mongod", "nodecellar", "host", "key", "nodejs"],
                        errorMessage: "Please enter cloud id",
<<<<<<< HEAD
                        helptext: "You can choose cloud id is needed to...",                    
=======
                        helptext: "You can choose cloud id is needed to...",
>>>>>>> 8cab747c
                        show: true,
                        required: true,
                        type: "dropdown",
                        query: ["cloudsArray"]
                    },{
                        name: "cloud_image",
                        default: "",
                        value: "",
                        description: "The cloud image",
                        used_in: ["mongod", "nodecellar", "host", "key", "nodejs"],
                        errorMessage: "Please choose an image",
                        helptext: "You can choose cloud id is needed to...",
                        show: true,
                        required: true,
                        type: "dropdown",
                        query: ["clouds","$.cloud", "imagesArray"],
                        showIf: {
                                fieldName: "cloud",
                                fieldExists: true
                            }
                    },{
                        name: "cloud_size",
                        default: "",
                        value: "",
                        description: "The cloud size",
                        used_in: ["mongod", "nodecellar", "host", "key", "nodejs"],
                        errorMessage: "Please choose an image",
                        helptext: "You can choose cloud size according to your cloud",
                        show: true,
                        required: true,
                        type: "dropdown",
                        query: ["clouds","$.cloud", "sizesArray"],
                        showIf: {
                                fieldName: "cloud",
                                fieldExists: true
                            }
                    },
                    {
                        name: "misc_input",
                        default: "",
                        value: "",
                        description: "Some input",
                        errorMessage: "Please fill in ",
                        helptext: "You can choose cloud size according to your cloud",
                        show: true,
                        required: true,
                        type: "text"
                    }]
                },{
                    name: "delete",
                    actions: [{name:'some action 2'}],
                    params: []
                },{
                    name: "another action",
                    actions: [{name:'some action 2'}],
                    params: []
                }]
            }],
            teamsArray: [{
                description: "",
                entrypoint: "",
                id: "448082e761c94660acfe54427c5ca461",
                name: "test",
                script: "#!/bin/bash\necho 'hello world '",
                source: "inline",
                type: "executable",
                user: "marios@mist.io",
            }],
            pending: {
                clouds: true,
                monitoring: true
            },
            networksArray: [{
        domain_type: 0,
        id: "59887",
        is_default: true,
        name: "default_public_network",
        subnets: [{
            announce_cidr: false,
            cidr_str: "198.100.164.72/29",
            id: 236649,
            ip_type: 0,
            ip_version: 4,
            is_primary: true,
            name: "198.100.164.72/29",
            routing_prefix: "198.100.164.72",
            uri: "https://api.nephoscale.com/network/cidr/236649/"
        }, {
            announce_cidr: false,
            cidr_str: "198.100.164.72/28",
            id: 254479,
            ip_type: 0,
            ip_version: 4,
            is_primary: false,
            name: "198.100.164.72/28",
            routing_prefix: "198.100.161.224",
            uri: "https://api.nephoscale.com/network/cidr/254479/"
        }, {
            announce_cidr: false,
            cidr_str: "69.50.244.0/28",
            id: 727453,
            ip_type: 0,
            ip_version: 4,
            is_primary: false,
            name: "69.50.244.0/28",
            routing_prefix: "69.50.244.0",
            uri: "https://api.nephoscale.com/network/cidr/727453/"
        }, {
            announce_cidr: false,
            cidr_str: "69.50.244.192/28",
            id: 738519,
            ip_type: 0,
            ip_version: 4,
            is_primary: false,
            name: "69.50.244.192/28",
            routing_prefix: "69.50.244.192",
            uri: "https://api.nephoscale.com/network/cidr/738519/"
        }, {
            announce_cidr: true,
            cidr_str: "69.50.244.208/28",
            id: 738521,
            ip_type: 0,
            ip_version: 4,
            is_primary: false,
            name: "69.50.244.208/28",
            routing_prefix: "69.50.244.208",
            uri: "https://api.nephoscale.com/network/cidr/738521/"
        }],
        cloud: {
            id: "418XPpTRLsNEpJeJ62jnGs8z7VJu",
            title: "Nephoscale",
            provider: "nephoscale",
            enabled: true
        }
    }, {
        domain_type: 1,
        id: "59889",
        is_default: true,
        name: "default_private_network",
        subnets: [],
        cloud: {
            id: "418XPpTRLsNEpJeJ62jnGs8z7VJu",
            title: "Nephoscale",
            provider: "nephoscale",
            enabled: true
        }
    }, {
        dhcp_options_id: "dopt-3e35ea5b",
        id: "vpc-c20824a7",
        instance_tenancy: "default",
        is_default: false,
        name: "vpc-c20824a7",
        state: "available",
        subnets: [{
            name: "172.30.0.0/16"
        }],
        cloud: {
            id: "d98cBYrPqjpAcybzriwznme1a9d",
            title: "EC2 Ireland",
            provider: "ec2_eu_west",
            enabled: true
        }
    }, {
        id: "ad3da031-634c-4606-a790-524b0dfb5783",
        name: "public",
        public: true,
        router_external: true,
        subnets: [{
            announce_cidr: false,
            cidr_str: "198.100.164.72/29",
            id: 236649,
            ip_type: 0,
            ip_version: 4,
            is_primary: true,
            name: "198.100.164.72/29",
            routing_prefix: "198.100.164.72",
            uri: "https://api.nephoscale.com/network/cidr/236649/"
        }, {
            announce_cidr: false,
            cidr_str: "198.100.164.72/28",
            id: 254479,
            ip_type: 0,
            ip_version: 4,
            is_primary: false,
            name: "198.100.164.72/28",
            routing_prefix: "198.100.161.224",
            uri: "https://api.nephoscale.com/network/cidr/254479/"
        }, {
            announce_cidr: false,
            cidr_str: "69.50.244.0/28",
            id: 727453,
            ip_type: 0,
            ip_version: 4,
            is_primary: false,
            name: "69.50.244.0/28",
            routing_prefix: "69.50.244.0",
            uri: "https://api.nephoscale.com/network/cidr/727453/"
        }, {
            announce_cidr: false,
            cidr_str: "69.50.244.192/28",
            id: 738519,
            ip_type: 0,
            ip_version: 4,
            is_primary: false,
            name: "69.50.244.192/28",
            routing_prefix: "69.50.244.192",
            uri: "https://api.nephoscale.com/network/cidr/738519/"
        }, {
            announce_cidr: true,
            cidr_str: "69.50.244.208/28",
            id: 738521,
            ip_type: 0,
            ip_version: 4,
            is_primary: false,
            name: "69.50.244.208/28",
            routing_prefix: "69.50.244.208",
            uri: "https://api.nephoscale.com/network/cidr/738521/"
        }],
        status: "ACTIVE",
        extra: {
            admin_state_up: true,
            mtu: 0,
            "provider:network_type": "vxlan",
            "provider:physical_network": null,
            "provider:segmentation_id": 72,
            shared: false,
            tenant_id: "45ebca827956466eb48499c4331825b8"
        },
        subnets: [{
            id: "9db08cdc-97d5-43cc-b842-9abb910015cd",
            name: "public_subnet",
            cidr: "69.50.244.208/28",
            dns_nameservers: [],
            allocation_pools: [{
                end: "69.50.244.222",
                start: "69.50.244.217"
            }],
            enable_dhcp: false,
            gateway_ip: "69.50.244.209",
            ip_version: 4
        }],
        cloud: {
            id: "Lyx7GdQXyLi7RqKb3vehY4Y3y2c",
            title: "Openstack",
            provider: "openstack",
            enabled: true
        }
    }, {
        id: "020a9a4d-fbf3-4a5c-862e-3dec9bc48341",
        name: "test",
        public: false,
        router_external: false,
        subnets: [],
        status: "ACTIVE",
        extra: {
            admin_state_up: true,
            mtu: 0,
            "provider:network_type": "vxlan",
            "provider:physical_network": null,
            "provider:segmentation_id": 72,
            shared: false,
            tenant_id: "45ebca827956466eb48499c4331825b8"
        },
        subnets: [{
            id: "9db08cdc-97d5-43cc-b842-9abb910015cd",
            name: "public_subnet",
            cidr: "69.50.244.208/28",
            dns_nameservers: [],
            allocation_pools: [{
                end: "69.50.244.222",
                start: "69.50.244.217"
            }],
            enable_dhcp: false,
            gateway_ip: "69.50.244.209",
            ip_version: 4
        }],
        cloud: {
            id: "Lyx7GdQXyLi7RqKb3vehY4Y3y2c",
            title: "Openstack",
            provider: "openstack",
            enabled: true
        }
    }, {
        id: "20322be8-66e6-4669-af4c-2caefa0391bc",
        name: "papaki",
        public: false,
        router_external: false,
        subnets: [],
        status: "ACTIVE",
        extra: {
            admin_state_up: true,
            mtu: 0,
            "provider:network_type": "vxlan",
            "provider:physical_network": null,
            "provider:segmentation_id": 72,
            shared: false,
            tenant_id: "45ebca827956466eb48499c4331825b8"
        },
        subnets: [{
            id: "9db08cdc-97d5-43cc-b842-9abb910015cd",
            name: "public_subnet",
            cidr: "69.50.244.208/28",
            dns_nameservers: [],
            allocation_pools: [{
                end: "69.50.244.222",
                start: "69.50.244.217"
            }],
            enable_dhcp: false,
            gateway_ip: "69.50.244.209",
            ip_version: 4
        }],
        cloud: {
            id: "Lyx7GdQXyLi7RqKb3vehY4Y3y2c",
            title: "Openstack",
            provider: "openstack",
            enabled: true
        }
    }]
        };
        this.sectionsArray = [{
            id: 'machines',
            color: '#8c76d1',
            icon: 'hardware:computer',
            count: '0'
        }, {
            id: 'images',
            color: '#0099cc',
            icon: 'image:photo',
            count: '0'
        }, {
            id: 'keys',
            color: '#009688',
            icon: 'communication:vpn-key',
            count: '0'
        }, {
            id: 'networks',
            color: '#795548',
            icon: 'hardware:device-hub',
            count: '0'
        }, {
            id: 'scripts',
            color: '#D48900',
            icon: 'image:movie-creation',
            count: '0'
        }, {
            id: 'templates',
            color: '#0097A7',
            icon: 'av:art-track',
            count: '0'
        }, {
            id: 'teams',
            color: '#607D8B',
            icon: 'social:people',
            count: '0'
        }, {
            id: 'stacks',
            color: '#5C6BC0',
            icon: 'view-stream',
            count: '0'
        }];

        this.sections = _generateMap(this.sectionsArray);
    },

    subscribeLogEvents: function(searchFilter) {
        console.log('subscribeLogEvents', searchFilter.detail);
        var socket = this.querySelector('app-socket');
        socket.send('sub', 'logs');
        socket.send('msg', 'logs', 'ready');
        socket.send('msg', 'logs', 'get_logs', searchFilter.detail);
    },

    attributeChanged: function(attrName, oldVal, newVal) {
        console.warn('attrChanged', attrName, oldVal, newVal);
    },

    updateCount: function() {
        var sec = this.sectionsArray;
        var mod = this.model;
        for (var i = 0; i < sec.length; i++) {
            var c = mod[sec[i].id + 'Array'].length;
            this.set('sectionsArray.' + i + '.count', c);

            // Notification required for binding to update!
            this.notifyPath(sec[i].count, c);
        }
    },

    updateTitle: function(_, detail) {
        if (detail.title && detail.title.length) {
            document.title = detail.title + " - mist.io";
        } else {
            document.title = "mist.io";
        }
    },

    getMachine: function(params) {
        var ma = this.model.machinesArray;
        var p = params.uuid;
        var m = {};
        for (var i = 0; i < ma.length; i++) {
            if (ma[i].uuid == p)
                return m = ma[i];
        };
        //return machine object with the right 'uuid' from model.machinesArray
        return m;
    },

    getImage: function(params) {
        var ima = this.model.imagesArray;
        var p = params.id;
        var im = {};
        for (var i = 0; i < ima.length; i++) {
            if (ima[i].id == p)
                return im = ima[i];
        };
        //return image object with the right 'id' from model.imagesArray
        return im;

        // var index = params.id;
        // return this.model.images.index;
    },

    getNetwork: function(params) {
        var na = this.model.networksArray;
        var p = params.name;
        var n = {};
        for (var i = 0; i < na.length; i++) {
            if (na[i].name == p)
                return n = na[i];
        };
        //return network object with the right 'name' from model.networksArray
        return n;
    },

    updateDocTitle: function(e, details) {
        if (details.item.title && details.item.title.length) {
            document.title = details.item.title + " - mist.io";
        } else {
            document.title = "mist.io";
        }
    },

    showToast: function(e, detail) {
        if (!this._toast) {
            this._toast = document.createElement('paper-toast');
            Polymer.dom(this.$.router).appendChild(this._toast);
        }
        this._toast.text = detail.text;
        this.async(this._toast.show.bind(this._toast), 1);
    },

    trackPageview: function(e, detail) {
        return;
        this.debounce('pageview', function() {
            var loc = window.location.pathname + window.location.search;
            ga('send', 'pageview', {
                location: loc,
                title: document.title
            });
            ga('set', 'page', loc);
        }, 2000);
    },

    scrollToTop: function() {
        // TODO: scroll to top on iron-navigate
        // https://groups.google.com/forum/#!topic/polymer-dev/tDetYDnxG48
        // https://github.com/Polymer/docs/blob/master/js/app.js#L141:L147
        // scrollIntoViewIfNeeded
        // document.querySelector('#mainContainer').scrollTop();
    }
});
</script><|MERGE_RESOLUTION|>--- conflicted
+++ resolved
@@ -275,16 +275,9 @@
                         name: "misc_input",
                         default: "",
                         value: "",
-<<<<<<< HEAD
                         description: "Some input",
                         errorMessage: "Please fill in ",
                         helptext: "You can choose cloud size according to your cloud",
-=======
-                        description: "create stack",
-                        used_in: ["mongod", "nodecellar", "host", "key", "nodejs"],
-                        errorMessage: "Please enter cloud id",
-                        helptext: "You can choose cloud id is needed to...",
->>>>>>> 8cab747c
                         show: true,
                         required: true,
                         type: "text"
@@ -423,11 +416,7 @@
                         description: "The mist.io cloud",
                         used_in: ["mongod", "nodecellar", "host", "key", "nodejs"],
                         errorMessage: "Please enter cloud id",
-<<<<<<< HEAD
                         helptext: "You can choose cloud id is needed to...",                    
-=======
-                        helptext: "You can choose cloud id is needed to...",
->>>>>>> 8cab747c
                         show: true,
                         required: true,
                         type: "dropdown",
