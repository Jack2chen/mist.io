<link rel="import" href="../../bower_components/paper-item/paper-item.html">
<link rel="import" href="../../bower_components/Sortable/Sortable.html">
<link rel="import" href="../../bower_components/paper-toggle-button/paper-toggle-button.html">
<link rel="import" href="../../bower_components/paper-button/paper-button.html">
<link rel="import" href="../../bower_components/paper-toast/paper-toast.html">
<link rel="import" href="../../bower_components/paper-progress/paper-progress.html">
<link rel="import" href="../../bower_components/paper-dropdown-menu/paper-dropdown-menu.html">
<link rel="import" href="../../bower_components/paper-listbox/paper-listbox.html">
<link rel="import" href="../../bower_components/paper-item/paper-item.html">
<link rel="import" href="../../bower_components/vaadin-combo-box/vaadin-combo-box.html">
<link rel="import" href="rule-identifier.html">
<dom-module id="team-policy">
	<template>
		<style is="custom-style" include="tags-and-labels"></style>
        <style is="custom-style" include="shared-styles">
        :host {
            display: block;
            padding-bottom: 16px; 
        }
        .rule span {
        	padding-right: 8px;
        }
        .uppercase {
        	text-transform: uppercase;
        }
        #rules,
        .rules {
        	display: table;
            width: 100%;
            border-collapse: collapse;
        	padding: 16px;
        }
        .rule {
        	display: table-row;
            border-bottom: 1px solid #eee;
            border-right: 1px solid #eee;
        }
        #rules .rule:nth-of-type(2n+1) {
            background-color: #f6f6f6;
        }
        #rules .rule .index {
            cursor: move;
        }
        .rule.head {
            font-size: 0.9em;
            font-weight: 500;
        }
        .rule.head .index{
            cursor: default;
        }
        .rule > span {
        	display: table-cell;
            border-left: 1px solid #eee;
        	padding: 8px;
        }        
        .rule .tag {
        	display: inline-block;
        	vertical-align: middle;
        }
        .operator-text {
            padding-right: 8px;
        }
        .sub {
        	font-size: 0.9em;
        	color: rgba(0,0,0,0.54); 
            font-weight: 300;
        }
        .default {
            padding: 8px 8px 8px 16px;
            font-size: 16px;
        }
        .index {
            text-align: center;
        }
        .add {
            border-bottom: 1px solid #eee;
            width: 100%;
            display: block;
            cursor: pointer;
        }
        .add .index {
            padding: 16px 24px;
        }
        .bottom-actions {
            display: flex;
        }
        paper-toggle-button.operator {
            display: inline-block;
            vertical-align: middle;
            --paper-toggle-button-checked-bar-color:  var(--green-color);
            --paper-toggle-button-checked-button-color:  var(--green-color);
            --paper-toggle-button-checked-ink-color: var(--green-color);
            --paper-toggle-button-unchecked-bar-color:  var(--red-color);
            --paper-toggle-button-unchecked-button-color:  var(--red-color);
            --paper-toggle-button-unchecked-ink-color: var(--red-color);
        }
        #changeRecord {
            padding: 8px 24px;
            background-color: #ddd;
        }
        #changeRecord > p {
            font-size: 0.8em;
            color: rgba(0,0,0,0.54);
        }
        .delete {
            opacity: 0.54;
            cursor: pointer;
        }
        .progress {
            margin: 0;
            width: 100%;
            display: block;
        }
        paper-progress {
            width: 100%;
        }
        paper-progress#progresserror ::content #primaryProgress {
            background-color: var(--red-color);
        }
        .errormsg-container {
            color: var(--red-color);
            padding-left: 16px;
            padding-right: 16px;
        }
        .errormsg-container iron-icon {
            color: inherit;
        }
        .head iron-icon {
            opacity: 0.32;
            width: 20px;
            height: 20px;
        }
        paper-tooltip ::content #tooltip{
            font-size: 12px;
        }
        .pull-right {
            float: right;
        }
        paper-dropdown-menu {
<<<<<<< HEAD
            max-width: 150px;
=======
            width: auto;
>>>>>>> 5c639ebb
            --paper-dropdown-menu-input: {
                text-transform: uppercase;
            }
            --paper-input-container-underline: {
                /*display: none;*/
                opacity: 0.32;
            };
        }
        paper-dropdown-menu ::content div.floated-label-placeholder {
            margin-top: -12px;
        }
        paper-dropdown-menu.short {
            /*width: 80px;*/
            margin-right: 16px;
        }
        paper-input ::content div.floated-label-placeholder{
            display: none;
        }
        paper-input {
            vertical-align: baseline;
        }
        paper-input ::content paper-input-container {
            padding: 0;
        }
        .notice {
            font-size: 0.9em;
            opacity: 0.54;
            padding-left: 40px;
            flex: 2;
        }
        .notice iron-icon {
            opacity: 0.6;
        }
        @media (max-width: 1121px) {
            paper-dropdown-menu {
                width: 150px;
            }
        }
        @media (max-width: 1380px) { 
            .rule > span {
                vertical-align: bottom;
                display: table-cell;
            }
            .rule > span.index,
            .rule > span.delete {
                vertical-align: middle;
            }
            .rule span.narrow-hide {
                display: none;
            }
            paper-toggle-button {
                display: block !important;
            }
        }
        </style>
        <div id="rules">
            <div class="rule head">
                <span class="index">ord.</span>
                <span>operator</span>
                <span>resource</span>
                <span>action</span>
                <span>condition <iron-icon id="condition" icon="icons:help"></iron-icon>
                   <paper-tooltip for="condition" position="top">
                        A conditional rule will apply to either a specified resource, <br/>
                        or resources that have ALL specified tags. <br/>
                        Tags must be comma separated. </paper-tooltip>
                </span>
                <span></span>
            </div>
	        <template is="dom-repeat" items="[[rules]]" as="rule" id="rulesrepeat">
	            <div id="[[index]]" class$="rule ruleitem-[[index]]">
	            	<span class="index">
	            		[[index]]. 
	            	</span>
	            	<span class="operator">
                        <paper-toggle-button id$="index-[[index]]" class="operator" checked$="[[_computeToggle(rule.operator)]]" on-tap="_changeOperator" data-attr="[[index]]"></paper-toggle-button>
	                	<span id$="index-[[index]]" class="operator-text">[[rule.operator]] </span>
                    </span>
                    <span class="resource">
                        <span class="narrow-hide">
                            on 
                        </span>
                        <span class="uppercase">
                            <paper-dropdown-menu no-animations data-attr="[[index]]">
                              <paper-listbox class="dropdown-content" selected="[[_computeSelectedType(index, rule.rtype)]]" data-attr="[[index]]">
                                <template is="dom-repeat" items="[[resources]]">
                                    <paper-item value="[[item]]" class="rtype">[[item]]</paper-item>    
                                </template>
                              </paper-listbox>
                            </paper-dropdown-menu>
                        </span>
                    </span>
	                <span class="action">
                        <span class="uppercase">
                            <paper-dropdown-menu no-animations data-attr="[[index]]">
                              <paper-listbox class="dropdown-content" selected="[[_computeSelectedAction(index, rule.rtype, rule.action)]]" data-attr="[[index]]">
                                <template is="dom-repeat" items="[[_computeActions(index, rule.rtype)]]">
                                    <paper-item value="[[item]]" class="raction">[[pretify(item)]]</paper-item>    
                                </template>
                              </paper-listbox>
                            </paper-dropdown-menu>
		                </span>
	                </span>
	                <span class="identifier">
                        <rule-identifier model="[[model]]" rule="[[rule]]" rtype="[[rule.rtype]]" rtags="[[rule.rtags]]" index="[[index]]" rid="[[rule.rid]]"></rule-identifier>
                    </span>
                    <span class="delete">
                        <iron-icon id$="delete-[[index]]" icon="close" on-tap="_deleteRule" data-attr="[[index]]"></iron-icon>
                    </span>
	            </div>
	        </template>            
        </div>
        <div class="rules">
            <div class="rule add">
                <span class="index">
                    <iron-icon icon="icons:add-circle" on-tap="_addRule"></iron-icon> <span on-tap="_addRule">Add a new rule</span>
                </span>
            </div>
            <paper-item class="default">
                <paper-toggle-button id="defaultoperator" class="operator" checked$="[[_computeToggle(defaultOperator)]]" [[_computeDisabled(team)]] on-tap="_changeOperator"></paper-toggle-button>
                <span id="defaultoperator" class="operator-text">[[defaultOperator]] </span> 
                every other action ON any other resource
                <span class="notice" hidden$="[[!_computeToggle(defaultOperator)]]"> 
                    <iron-icon icon="icons:warning"></iron-icon> This option will allow EVERY action on any resource not specified in the policy above.
                </span>
            </paper-item>
        </div>
        <div id="changeRecord" hidden>
            <h4>Changes: </h4>
            <p>
                Add rule 4.<br/>
                Change ALLOW to DENY in rule 5.<br/>
            </p>
        </div>

        <div class="progress">
            <paper-progress id="progress" indeterminate hidden$="[[!sendingData]]"></paper-progress>
            <paper-progress id="progresserror" value="100" hidden$="[[!formError]]"></paper-progress>
            <p class="errormsg-container" hidden$="[[!formError]]"><iron-icon icon="icons:error-outline"></iron-icon><span id="errormsg"></span></p>
        </div>

        <div class="clearfix bottom-actions xs12">
            <paper-button id="appformsubmit" class="submit-btn pull-left blue" disabled$="[[!formReady]]" raised on-tap="_submitForm">Save policy</paper-button>
            <paper-button class="submit-btn pull-right" on-tap="_resetForm" disabled$="[[!formReady]]"><iron-icon icon="icons:refresh"></iron-icon>Reset Policy</paper-button>
        </div>
        <iron-ajax id="postPolicy" url="/api/v1/org/[[model.org.id]]/teams/[[team.id]]/policy" contentType="application/json" handle-as="xml" method="PUT" on-request="_handlePostPolicy" on-response="_handleResponse" on-error="_handleError"></iron-ajax>

        <paper-toast></paper-toast>
    </template>
</dom-module>
<script type="text/javascript" src="../../bower_components/swiftSet/swiftSet.js"></script>
<script>
	(function() {
        'use strict';

        Polymer({
            is: 'team-policy',
            properties: {
            	team: Object,
            	model: Object,
                rules: {
                    type: Array,
                    value: []
                },
                defaultOperator: {
                    type: String,
                    value: ''
                },
                formReady: {
                    type: Boolean,
                    value: false
                },
                hasChanges: {
                    type: Boolean,
                    value: false  
                },
                changes: {
                    type: Array
                },
                sendingData: {
                    type: Boolean
                },
                formError: {
                    type: Boolean
                },
                newOrder: {
                    type: Array,
                    value: []
                },
                resources: {
                    type: Array,
                    value: [
                        "ALL",
                        "CLOUD",
                        "MACHINE",
                        "SCRIPT",
                        "KEY",
                        "TUNNEL",
                        "TEMPLATE",
                        "STACK",
                        "TEAM"
                    ]
                },
                commonPermissions: {
                    type: Array,
                    computed: '_computeCommonPermissions(model)'
                }
            },
            observers: [
                // removed model.teamsArray from dep, due to reseting rules on connection changes
                '_teamChanged(team, team.policy.rules)'
            ],
            listeners: {
                'end': '_orderChanged',
                'iron-select': '_updateRule',
                'delete-rtag': '_deleteRtag',
                'update-rtags': '_updateRtags',
                'update-rid': '_updateRid'

            },
            ready: function(){
                this.set('sendingData', false);
                this.set('formError', false);
            },
            attached: function(){
                var el = document.getElementById('rules');
                var sortable = Sortable.create(el, {
                    filter: '.head'
                });

            },
            _computeCommonPermissions: function(model){
                var commonPermissions = this.model.permissions['cloud'],
                    that = this;
                ['machine', 'key', 'script', 'template', 'stack', 'team'].forEach(function(t){
                    var s = new swiftSet.Set(commonPermissions);
                    commonPermissions = s.intersection(that.model.permissions[t]);
                });
                return commonPermissions;
            },
            _orderChanged: function(e){
                var reorderElements = this.$.rules.children;
                this.newOrder = [];
                [].forEach.call(reorderElements, function(el){
                    el.classList.forEach(function(c){
                        if(c.indexOf('ruleitem') > -1){
                            var ind = parseInt(c.split('-')[1]);                            
                            this.push('newOrder',this.rules[ind]);
                        }
                    },this)
                }, this);

                this.ruleHasChanges();
            },
            _teamChanged: function(team, rules, teams){
                // copy default operator to a new string
                var initialOp = this.team.policy.operator;
                var newString = initialOp.slice(0);
                this.set("defaultOperator", newString);

                // copy the rules array to a new array by
                // clean copy of items
                var newArr = [];
                this.team.policy.rules.forEach(function(rule, i){
                    var cleanCopy = {};
                    for(var p in rule) {
                        if (typeof rule[p] == 'string'){
                            var initial = rule[p];
                            var str = initial.slice(0);
                            cleanCopy[p] = str;
                        }
                        //case of rule tags
                        else if (typeof rule[p] == 'object') {
                            var obj = {};
                            for(var q in rule[p]) {
                                var initialq = q;
                                // var key = initial.slice(0);
                                var val = null;
                                if (rule[p][q] != null){
                                    var initialv = rule[p][q];
                                        val = initialv.slice(0);
                                }
                                obj[initialq] = val;
                            }
                            cleanCopy[p] = obj;
                        }
                    }
                    newArr[i] = cleanCopy;
                });
                var cleanCopyRules = newArr.slice(0);
                this.set("rules", cleanCopyRules);

                //initialize new order
                this.set('newOrder',[])
                for (var i=0; i<this.team.policy.rules.length; i++){
                     this.push('newOrder', this.rules[i])
                }
            },            
            _computeToggle: function(operator) {
                return operator == 'ALLOW'? true : false;
            },
            _computeDisabled: function(team) {
                return team.name == 'Owners'? 'disabled' : '';
            },
            _updateRule: function(e){
                //get rule index
                var ind = e.target.dataAttr;
                //case of editing rtype
                if (e.detail.item.attributes.class.nodeValue.indexOf('rtype') > -1){
                    var rtype = e.detail.item.textContent.trim();
                    if (rtype == 'ALL') {
                        rtype = '';
                    }
                    this.set('rules.#'+ind+'.rtype', rtype.toLowerCase());
                }
                //case of editing rule action
                else if (e.detail.item.attributes.class.nodeValue.indexOf('raction') > -1){
                    var raction = e.detail.item.textContent.trim().replace(' ','_').toLowerCase();
                    if (raction == 'all') {
                        raction = '';
                    }
                    this.set('rules.#'+ind+'.action', raction);
                }

                this.ruleHasChanges();
            },
            _deleteRtag: function(e){
                var ind = e.detail.index,
                    tag = e.detail.tag;
                //clean copy rules
                var rtags = {};
                for (var p in this.rules[ind].rtags){
                    if (this.rules[ind].rtags[p] && this.rules[ind].rtags[p] != null)
                        var copy = this.rules[ind].rtags[p].slice(0);
                    else {
                        copy = null;
                    }
                    rtags[p] = copy;
                }
                delete rtags[tag];
                this.set('rules.#'+ind+'.rtags', rtags);
                
                this.ruleHasChanges();
            },
            _updateRtags: function(e){
                var ind = e.detail.index,
                    rtags = e.detail.rtags;
                this.set('rules.#'+ind+'.rid', '');
                this.set('rules.#'+ind+'.rtags', rtags);
                this.ruleHasChanges();
            },
            _updateRid: function(e){
                var ind = e.detail.index,
                    rid = e.detail.rid;
                this.set('rules.#'+ind+'.rid', rid);
                this.set('rules.#'+ind+'.rtags', {});
                this.ruleHasChanges();
            },
            _addRule: function(e){
                var emptyRuleObj = {
                    action: '',
                    operator: 'DENY',
                    rid: '',
                    rtags: {},
                    rtype: ''
                };
                this.push('rules', emptyRuleObj);
                this.set('formReady', true);
                this.push('newOrder', emptyRuleObj)

                this.ruleHasChanges();
            },
            _deleteRule: function(e){
                var index = e.target.dataAttr;
                this.splice('rules',index,1);
                this.set('formReady', true);
                this.splice('newOrder', index, 1)

                this.ruleHasChanges();
            },
            _changeOperator: function(event){
                var e = Polymer.dom(event);
                var path = e.path;
                var index = e.localTarget.getAttribute('id').split('-')[1];
                var newOp = e.localTarget.attributes.checked ? 'ALLOW' : "DENY";
                if (index) {
                    this.set('rules.#'+index+'.operator', newOp);
                }
                else {
                    this.set('defaultOperator', newOp);
                }
                this.ruleHasChanges();
                console.log('_changeOperator',e);
            },
            _resetForm: function(){
                // var initial = this.team.policy.rules;
                // var newArr = initial.slice(0);
                // this.set("rules", newArr);
                var newArr = [];
                this.team.policy.rules.forEach(function(rule, i){
                    var cleanCopy = {};
                    for(var p in rule) {
                        if (typeof rule[p] == 'string'){
                            var initial = rule[p];
                            var str = initial.slice(0);
                            cleanCopy[p] = str;
                        }
                        //case of rule tags
                        else if (typeof rule[p] == 'object') {
                            var obj = {};
                            for(var q in rule[p]) {
                                var initialq = q;
                                // var key = initial.slice(0);
                                var val = null;
                                if (rule[p][q] != null){
                                    var initialv = rule[p][q];
                                        val = initialv.slice(0);
                                }
                                obj[initialq] = val;
                            }
                            cleanCopy[p] = obj;
                        }
                    }
                    newArr[i] = cleanCopy;
                });
                var cleanCopyRules = newArr.slice(0);
                this.set("rules", cleanCopyRules);

                for (var i = 0; i < newArr.length; i++) {
                    this.set('rules.#'+i+'.operator', newArr[i].operator);
                }

                var initialOp = this.team.policy.operator;
                var newString = initialOp.slice(0);
                this.set("defaultOperator", newString);

                this.set('formReady', false);
            },
            _submitForm: function(){            
                var policy = {};
                policy.rules = this.newOrder;

                policy.operator = this.defaultOperator;
                this.$.postPolicy.headers["Content-Type"] = 'application/json';
                this.$.postPolicy.headers["Csrf-Token"] = CSRF_TOKEN;
                this.$.postPolicy.body = {'policy': policy};
                this.$.postPolicy.generateRequest();

                this.set('sendingData', true);
                this.set('formReady', false);              
            },
            _handleResponse: function(e){
                var toast = this.querySelector('paper-toast');
                    toast.text = 'Team policy updated successfully.';
                    toast.show();
                this.set('sendingData', false);
                this.set('formReady', false);
            },
            _handleError: function(e,d) {
                this.set('sendingData', false);
                this.set('formError', true);
                this.$.errormsg.textContent = e.detail.request.xhr.responseText;
                this.set('formReady', true);
            },
            _computeSelectedType(index,type){
                //index of type in resources list
                var typeIndex = this.resources.indexOf(type.toUpperCase());
                return typeIndex > -1 ? typeIndex : 0;
            },
            _computeActions: function(index, rtype){
                var type = rtype.toLowerCase();

                if (type != ''){
                    return ['all'].concat(this.model.permissions[type]);
                }
                else {                    
                    return ['all'].concat(this.commonPermissions);
                }
            },
            _computeSelectedAction: function(index, rtype, raction){
                var actionIndex = 0;
                var type = rtype.toLowerCase();
                var action = raction.toLowerCase();

                if (type && action != ''){
                    actionIndex = this.model.permissions[type.toLowerCase()].indexOf(action);                
                }
                else {
                    actionIndex = this.commonPermissions.indexOf(action);
                }   
                // add one to include concatenated 'all' action
                return actionIndex > -1 ? actionIndex+1 : 0;
            },
            pretify: function(item){
                return item.replace('_',' ').toUpperCase();
            },
            ruleHasChanges: function(){
                if(this.formError){
                    this.set('formError', false);
                }
                this.set('formReady', true);

                console.log(this.rules[0], this.team.policy.rules[0] );
            }
            
        });
    })();
</script><|MERGE_RESOLUTION|>--- conflicted
+++ resolved
@@ -137,11 +137,7 @@
             float: right;
         }
         paper-dropdown-menu {
-<<<<<<< HEAD
             max-width: 150px;
-=======
-            width: auto;
->>>>>>> 5c639ebb
             --paper-dropdown-menu-input: {
                 text-transform: uppercase;
             }
