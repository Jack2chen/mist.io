<link rel="import" href="../../bower_components/google-chart/google-chart.html">
<link rel="import" href="../section-tile/section-tile.html">
<link rel="import" href="../../bower_components/iron-flex-layout/iron-flex-layout.html">
<link rel="import" href="../app-incidents/app-incidents.html">
<link rel="import" href="../app-forms/app-forms.html">

<dom-module id="page-dashboard">
<<<<<<< HEAD
    <link rel="import" type="css" href="page-dashboard.css">
    <template>
        <paper-header-panel mode="standard" class="fit">
            <paper-toolbar class="paper-header">
                <app-logo full class="flex"></app-logo>
                <app-bar class="horizontal layout center end-justified" no-search></app-bar>
                <paper-icon-button icon="account-circle"></paper-icon-button>
            </paper-toolbar>
            <div class="content fit">
                <div class="clouds layout horizontal wrap">
                    <paper-fab icon="add">Add cloud</paper-fab>
                    <template is="dom-repeat" items="{{model.cloudsArray}}">
                        <paper-button>
                            <template is="dom-if" if="{{isOnline(item)}}">
                                <iron-icon icon="check"></iron-icon>
                            </template>
                            <template is="dom-if" if="{{isOffline(item)}}">
                                <iron-icon icon="clear"></iron-icon>
                            </template>
                            <span class="cloud-title">{{item.title}}</span>
                        </paper-button>
                    </template>
                </div>
                <div class="sections layout horizontal wrap">
                    <a href="/machines" class="main-section flex">
                        <section-tile name="machines" color="[[sections.machines.color]]" icon="[[sections.machines.icon]]" count="{{model.machinesArray.length}}">
                        </section-tile>
                    </a>
                    <a href="/images" class="main-section flex">
                        <section-tile name="images" color="[[sections.images.color]]" icon="[[sections.images.icon]]" count="{{model.imagesArray.length}}">
                        </section-tile>
                    </a>
                    <a href="/keys" class="main-section flex">
                        <section-tile name="keys" color="[[sections.keys.color]]" icon="[[sections.keys.icon]]" count="{{model.keysArray.length}}">
                        </section-tile>
                    </a>
                    <a href="/networks" class="main-section flex">
                        <section-tile name="networks" color="[[sections.networks.color]]" icon="[[sections.networks.icon]]" count="{{model.networksArray.length}}">
                        </section-tile>
                    </a>
                    <a href="/scripts" class="main-section flex">
                        <section-tile name="scripts" color="[[sections.scripts.color]]" icon="[[sections.scripts.icon]]" count="{{model.scriptsArray.length}}">
                        </section-tile>
                    </a>
                    <!-- <a href="/elements" class="main-section flex">
          <section-tile name="elements" color="[[sections.scripts.color]]" icon="[[sections.scripts.icon]]" count="3">
          </section-tile>
        </a> -->
                </div>
                <div class="layout horizontal wrap pad">
                    <google-chart id="mutating_gauge" type="line" data='[["Label", "Value"],["Memory", 80],["CPU", 55],["Network", 68]]' options='{"width": "650",
=======
  <link rel="import" type="css" href="page-dashboard.css">
  <template>
    <paper-header-panel mode="seamed" class="fit">
      <paper-toolbar class="paper-header">
        <app-logo full class="flex"></app-logo>
        <app-bar class="horizontal layout center end-justified" no-search></app-bar>
        <paper-icon-button icon="account-circle"></paper-icon-button>
      </paper-toolbar>
      <div class="content fit">
        <div class="clouds layout horizontal wrap">
          <paper-fab icon="add">Add cloud</paper-fab>
          <template is="dom-repeat" items="{{model.cloudsArray}}">
              <paper-button>
                <template is="dom-if" if="{{isOnline(item)}}">
                  <iron-icon icon="check"></iron-icon>
                </template>
                <template is="dom-if" if="{{isOffline(item)}}">
                  <iron-icon icon="clear"></iron-icon>
                </template>
              <span class="cloud-title">{{item.title}}</span>
              </paper-button>
          </template>
      </div>
      <div class="sections layout horizontal wrap">
        <a href="/machines" class="main-section flex">
          <section-tile name="machines" color="[[sections.machines.color]]" icon="[[sections.machines.icon]]" count="{{model.machinesArray.length}}">
          </section-tile>
        </a>
        <a href="/images" class="main-section flex">
          <section-tile name="images" color="[[sections.images.color]]" icon="[[sections.images.icon]]" count="{{model.imagesArray.length}}">
          </section-tile>
        </a>
        <a href="/keys" class="main-section flex">
          <section-tile name="keys" color="[[sections.keys.color]]" icon="[[sections.keys.icon]]" count="{{model.keysArray.length}}">
          </section-tile>
        </a>
        <a href="/networks" class="main-section flex">
          <section-tile name="networks" color="[[sections.networks.color]]" icon="[[sections.networks.icon]]" count="{{model.networksArray.length}}">
          </section-tile>
        </a>
        <a href="/scripts" class="main-section flex">
          <section-tile name="scripts" color="[[sections.scripts.color]]" icon="[[sections.scripts.icon]]" count="{{model.scriptsArray.length}}">
          </section-tile>
        </a>
        <a href="/elements" class="main-section flex">
          <section-tile name="elements" color="[[sections.scripts.color]]" icon="[[sections.scripts.icon]]" count="6">
          </section-tile>
        </a>
      </div>
      
      <div class="layout horizontal wrap pad">
        <google-chart
            id="mutating_gauge"
            type="line"
            data='[["Label", "Value"],["Memory", 80],["CPU", 55],["Network", 68]]'
            options='{"width": "650",
>>>>>>> c7fc419a
                      "height": 240,
                      "redFrom": 90,
                      "redTo": 100,
                      "yellowFrom": 75,
                      "yellowTo": 90,
                      "minorTicks": 5}'>
                    </google-chart>

                    <app-incidents></app-incidents>

                </div>

        </paper-header-panel>
    </template>
</dom-module>

<script>
    function getRandomGaugeValue(offset, factor) {
        return offset + Math.round(factor * Math.random());
    }

    window.setInterval(function() {
        var gauge = document.getElementById('mutating_gauge');

        gauge.data = [
            ["Label", "Value"],
            ["Memory", getRandomGaugeValue(40, 60)],
            ["CPU", getRandomGaugeValue(40, 60)],
            ["Network", getRandomGaugeValue(60, 20)]
        ];

    }, 3000);

    Polymer({
        is: 'page-dashboard',
        enableCustomStyleProperties: true,
        properties: {
            sections: {
                type: Array
            },
            model: {
                type: Object,
                notify: true
            },
            q: {
                type: String,
                notify: true
            }
        },
        attached: function() {
            // reset page title since this is the default page
            this.fire('page-meta', {
                title: null
            });
        },
        isOnline: function(cloud) {
            return cloud.state == 'online';
        },
        isOffline: function(cloud) {
            return cloud.state == 'offline';
        }
    });
</script><|MERGE_RESOLUTION|>--- conflicted
+++ resolved
@@ -5,10 +5,9 @@
 <link rel="import" href="../app-forms/app-forms.html">
 
 <dom-module id="page-dashboard">
-<<<<<<< HEAD
     <link rel="import" type="css" href="page-dashboard.css">
     <template>
-        <paper-header-panel mode="standard" class="fit">
+        <paper-header-panel mode="seamed" class="fit">
             <paper-toolbar class="paper-header">
                 <app-logo full class="flex"></app-logo>
                 <app-bar class="horizontal layout center end-justified" no-search></app-bar>
@@ -50,71 +49,13 @@
                         <section-tile name="scripts" color="[[sections.scripts.color]]" icon="[[sections.scripts.icon]]" count="{{model.scriptsArray.length}}">
                         </section-tile>
                     </a>
-                    <!-- <a href="/elements" class="main-section flex">
-          <section-tile name="elements" color="[[sections.scripts.color]]" icon="[[sections.scripts.icon]]" count="3">
-          </section-tile>
-        </a> -->
+                    <a href="/elements" class="main-section flex">
+                        <section-tile name="elements" color="[[sections.scripts.color]]" icon="[[sections.scripts.icon]]" count="6">
+                        </section-tile>
+                    </a>
                 </div>
                 <div class="layout horizontal wrap pad">
                     <google-chart id="mutating_gauge" type="line" data='[["Label", "Value"],["Memory", 80],["CPU", 55],["Network", 68]]' options='{"width": "650",
-=======
-  <link rel="import" type="css" href="page-dashboard.css">
-  <template>
-    <paper-header-panel mode="seamed" class="fit">
-      <paper-toolbar class="paper-header">
-        <app-logo full class="flex"></app-logo>
-        <app-bar class="horizontal layout center end-justified" no-search></app-bar>
-        <paper-icon-button icon="account-circle"></paper-icon-button>
-      </paper-toolbar>
-      <div class="content fit">
-        <div class="clouds layout horizontal wrap">
-          <paper-fab icon="add">Add cloud</paper-fab>
-          <template is="dom-repeat" items="{{model.cloudsArray}}">
-              <paper-button>
-                <template is="dom-if" if="{{isOnline(item)}}">
-                  <iron-icon icon="check"></iron-icon>
-                </template>
-                <template is="dom-if" if="{{isOffline(item)}}">
-                  <iron-icon icon="clear"></iron-icon>
-                </template>
-              <span class="cloud-title">{{item.title}}</span>
-              </paper-button>
-          </template>
-      </div>
-      <div class="sections layout horizontal wrap">
-        <a href="/machines" class="main-section flex">
-          <section-tile name="machines" color="[[sections.machines.color]]" icon="[[sections.machines.icon]]" count="{{model.machinesArray.length}}">
-          </section-tile>
-        </a>
-        <a href="/images" class="main-section flex">
-          <section-tile name="images" color="[[sections.images.color]]" icon="[[sections.images.icon]]" count="{{model.imagesArray.length}}">
-          </section-tile>
-        </a>
-        <a href="/keys" class="main-section flex">
-          <section-tile name="keys" color="[[sections.keys.color]]" icon="[[sections.keys.icon]]" count="{{model.keysArray.length}}">
-          </section-tile>
-        </a>
-        <a href="/networks" class="main-section flex">
-          <section-tile name="networks" color="[[sections.networks.color]]" icon="[[sections.networks.icon]]" count="{{model.networksArray.length}}">
-          </section-tile>
-        </a>
-        <a href="/scripts" class="main-section flex">
-          <section-tile name="scripts" color="[[sections.scripts.color]]" icon="[[sections.scripts.icon]]" count="{{model.scriptsArray.length}}">
-          </section-tile>
-        </a>
-        <a href="/elements" class="main-section flex">
-          <section-tile name="elements" color="[[sections.scripts.color]]" icon="[[sections.scripts.icon]]" count="6">
-          </section-tile>
-        </a>
-      </div>
-      
-      <div class="layout horizontal wrap pad">
-        <google-chart
-            id="mutating_gauge"
-            type="line"
-            data='[["Label", "Value"],["Memory", 80],["CPU", 55],["Network", 68]]'
-            options='{"width": "650",
->>>>>>> c7fc419a
                       "height": 240,
                       "redFrom": 90,
                       "redTo": 100,
