<link rel="import" href="../../bower_components/iron-icons/maps-icons.html">
<link rel="import" href="../../bower_components/paper-button/paper-button.html">
<link rel="import" href="../../bower_components/paper-badge/paper-badge.html">
<link rel="import" href="../../bower_components/neon-animation/neon-animated-pages.html">
<link rel="import" href="../../bower_components/neon-animation/neon-animatable.html">
<link rel="import" href="../../bower_components/neon-animation/neon-animations.html">

<dom-module id="notifications-element">
  <template is="dom-bind">
    <style>
      h2{
        color: rgba(0,0,0,0.54);
        line-height: 64px;
        font-weight: 400;
        text-align: center;
      }
      #settings{
<<<<<<< HEAD
        width: 24px;
        height: 26px;
        top: -5px;
        left: -12px;
        background-color: #bdbdbd;
        color: #ffffff;
      }
      #arrow{
        width: 24px;
        height: 26px;
        top: -5px;
        left: -12px;
        background-color: #bdbdbd;
        color: #ffffff;
      }
      #settings:hover {
        color: rgba(0,0,0,.55);
      }
      #arrow:hover {
        color: rgba(0,0,0,.55);
=======
        /*width: 18px;
        height: 20px;*/
        top: 12px;
        position: absolute;
        left: 5px;
        /*background-color: #e5e5e5;
        box-shadow: none;*/
        opacity: 0.26;
>>>>>>> a3a47d6c
      }
      .showall{
        /*border-radius: 3px 3px 0 0;*/
        background: #ebebeb;
        cursor: pointer;
        /*line-height: 14px;
        margin: 0 0 0 20px;
        padding: 17px 0;
        text-align: center;
        right:5%;*/
        width: 360px;
      }
<<<<<<< HEAD
      #notif{
        border-bottom: solid;
=======
      paper-item{
        /*border-bottom: solid;
>>>>>>> a3a47d6c
        border-width: 1px;
        border-color: grey;*/
        color: rgba(0,0,0,0.87);
        border-bottom: 1px solid #ddd;
      }
<<<<<<< HEAD
      .header{
        background-color: #bdbdbd;
        width: auto;
        line-height: 80px;
        height: 70px;
=======
      #header{
        background-color: #cacaca;
        margin-top: 0;
>>>>>>> a3a47d6c
        position: relative;
        /*width: auto;
        line-height: 80px;*/
        height: 64px;
        position: relative;
        @apply(--layout-horizontal);
        align-items: center;
        /*top: -24px;*/
      }
      paper-dialog{
        position: absolute;
        right: -40px;
        top: 30px;
        z-index: 1;
      }
      paper-dialog ::content paper-dialog-scrollable {
        padding: 0 !important;
      }
      #notfab{
        box-sizing: border-box;
        border-radius: 100%;
        height: 40px;
        width: 40px;
        color: #fff;
      }
      paper-icon-button ::content iron-icon {
        color: inherit;
      }
      .bullet{
        color: var(--red-color);
        width: 16px;
        margin-right: 8px;
      }
      .red {
        --paper-badge-background: var(--red-color);
        color: var(--red-color);        
      }
      .green {
        color: var(--green-color);        
      }
      .orange {
        color: var(--orange-color);        
      }
      paper-badge {
        --paper-badge-margin-left: -40px;
        --paper-badge-margin-bottom: -16px;
      }
      paper-dialog > *:first-child {
        margin-top: 0 !important;
      }
      #setdial{
        width: 382px;
        height: 273px;
      }
      a{
        color:#07C;
        margin-left: 5px;
      }
    </style>

    <paper-icon-button id="notfab" icon="social:notifications" toggles active="{{mainDialogOpen}}">notifications</paper-icon-button>

    <paper-badge for="notfab" label="3" class="red"></paper-badge>
<<<<<<< HEAD

    <neon-animated-pages id="pages" selected="[[selected]]" entry-animation="[[entryAnimation]]" exit-animation="[[exitAnimation]]">

      <neon-animatable>
        <paper-dialog opened="{{mainDialogOpen}}">
          <div class="header">
            <iron-icon id="settings" icon="icons:settings" on-click="_onNextClick" active="{{mainDialogOpen}}"></iron-icon>
            <h2>Notifications</h2>
          </div>
          <paper-dialog-scrollable>
            <paper-item id="notif"><iron-icon id="bullet" icon="image:lens"></iron-icon>Server down-time</paper-item>
            <paper-item id="notif"><iron-icon id="bullet" icon="image:lens"></iron-icon>Machine stopped working</paper-item>
            <paper-item id="notif"><iron-icon id="bullet" icon="image:lens"></iron-icon>Server over-consumes resources</paper-item>
          </paper-dialog-scrollable>
          <div class="buttons">
            <paper-button class="showall" href="url">Show all</paper-button>
          </div>
        </paper-dialog>
      </neon-animatable>

      <neon-animatable>
        <paper-dialog id="setdial" opened="{{mainDialogOpen}}">
          <div class="header">
            <iron-icon id="arrow" icon="icons:arrow-back" on-click="_onPrevClick"></iron-icon>
            <h2>Settings</h2>
          </div>
          <paper-dialog-scrollable>
            <paper-item>Allow notifications here from:</paper-item>
            <paper-item>Mist.io <a href="url">Settings</a></paper-item>
          </paper-dialog-scrollable>
        </paper-dialog>
      </neon-animatable>

    </neon-animated-pages>

=======
    <paper-dialog opened="{{mainDialogOpen}}">
      <div id="header">
        <paper-icon-button id="settings" icon="settings"></paper-icon-button>
        <h2 class="flex">Notifications</h2>
      </div>
      <paper-dialog-scrollable>
        <template is="dom-repeat" items="[[notifications]]">
          <paper-item><iron-icon class$="bullet [[item.type]]" icon="image:lens"></iron-icon>[[item.text]]</paper-item>
        </template>
      </paper-dialog-scrollable>
      <div class="buttons">
        <paper-button class="showall">Show all</paper-button>
      </div>
    </paper-dialog>
>>>>>>> a3a47d6c
  </template>
  <script>
    Polymer({
      is: 'notifications-element',

      properties: {
        mainDialogOpen: Boolean,
<<<<<<< HEAD
        selected: {
          type: Number,
          value: 0
        },



      },

      _onPrevClick: function() {
        this.entryAnimation = 'slide-from-left-animation';
        this.exitAnimation = 'slide-right-animation';
        this.selected = this.selected === 0 ? 4 : (this.selected - 1);
      },
      _onNextClick: function() {
        this.entryAnimation = 'slide-from-right-animation';
        this.exitAnimation = 'slide-left-animation';
        this.selected = this.selected === 4 ? 0 : (this.selected + 1);
=======
        notifications: {
          type: Array,
          value: [
            {
              text: 'Server down-time',
              type: 'red'
            },
            {
              text: 'Machine stopped working',
              type: 'red'
            },
            {
              text: 'Server down-time',
              type: 'orange'
            },
            {
              text: 'Collectd installed successfully',
              type: 'green'
            }
          ]
        }
      },
      _is: function(){

>>>>>>> a3a47d6c
      }
    });
  </script>
</dom-module><|MERGE_RESOLUTION|>--- conflicted
+++ resolved
@@ -15,7 +15,6 @@
         text-align: center;
       }
       #settings{
-<<<<<<< HEAD
         width: 24px;
         height: 26px;
         top: -5px;
@@ -36,59 +35,37 @@
       }
       #arrow:hover {
         color: rgba(0,0,0,.55);
-=======
-        /*width: 18px;
-        height: 20px;*/
         top: 12px;
         position: absolute;
         left: 5px;
-        /*background-color: #e5e5e5;
-        box-shadow: none;*/
         opacity: 0.26;
->>>>>>> a3a47d6c
       }
       .showall{
-        /*border-radius: 3px 3px 0 0;*/
         background: #ebebeb;
         cursor: pointer;
-        /*line-height: 14px;
-        margin: 0 0 0 20px;
-        padding: 17px 0;
-        text-align: center;
-        right:5%;*/
         width: 360px;
       }
-<<<<<<< HEAD
+
       #notif{
         border-bottom: solid;
-=======
+      }
       paper-item{
-        /*border-bottom: solid;
->>>>>>> a3a47d6c
-        border-width: 1px;
-        border-color: grey;*/
         color: rgba(0,0,0,0.87);
         border-bottom: 1px solid #ddd;
       }
-<<<<<<< HEAD
       .header{
         background-color: #bdbdbd;
         width: auto;
         line-height: 80px;
         height: 70px;
-=======
+
       #header{
         background-color: #cacaca;
         margin-top: 0;
->>>>>>> a3a47d6c
-        position: relative;
-        /*width: auto;
-        line-height: 80px;*/
         height: 64px;
         position: relative;
         @apply(--layout-horizontal);
         align-items: center;
-        /*top: -24px;*/
       }
       paper-dialog{
         position: absolute;
@@ -116,13 +93,13 @@
       }
       .red {
         --paper-badge-background: var(--red-color);
-        color: var(--red-color);        
+        color: var(--red-color);
       }
       .green {
-        color: var(--green-color);        
+        color: var(--green-color);
       }
       .orange {
-        color: var(--orange-color);        
+        color: var(--orange-color);
       }
       paper-badge {
         --paper-badge-margin-left: -40px;
@@ -144,7 +121,7 @@
     <paper-icon-button id="notfab" icon="social:notifications" toggles active="{{mainDialogOpen}}">notifications</paper-icon-button>
 
     <paper-badge for="notfab" label="3" class="red"></paper-badge>
-<<<<<<< HEAD
+
 
     <neon-animated-pages id="pages" selected="[[selected]]" entry-animation="[[entryAnimation]]" exit-animation="[[exitAnimation]]">
 
@@ -180,11 +157,11 @@
 
     </neon-animated-pages>
 
-=======
+
     <paper-dialog opened="{{mainDialogOpen}}">
       <div id="header">
         <paper-icon-button id="settings" icon="settings"></paper-icon-button>
-        <h2 class="flex">Notifications</h2>
+        <h2 class="flex">Notifications </h2>
       </div>
       <paper-dialog-scrollable>
         <template is="dom-repeat" items="[[notifications]]">
@@ -195,7 +172,7 @@
         <paper-button class="showall">Show all</paper-button>
       </div>
     </paper-dialog>
->>>>>>> a3a47d6c
+
   </template>
   <script>
     Polymer({
@@ -203,7 +180,7 @@
 
       properties: {
         mainDialogOpen: Boolean,
-<<<<<<< HEAD
+
         selected: {
           type: Number,
           value: 0
@@ -222,7 +199,7 @@
         this.entryAnimation = 'slide-from-right-animation';
         this.exitAnimation = 'slide-left-animation';
         this.selected = this.selected === 4 ? 0 : (this.selected + 1);
-=======
+
         notifications: {
           type: Array,
           value: [
@@ -247,7 +224,7 @@
       },
       _is: function(){
 
->>>>>>> a3a47d6c
+
       }
     });
   </script>
